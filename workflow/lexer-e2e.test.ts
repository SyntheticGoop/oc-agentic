import { readFileSync } from "node:fs";
import { join } from "node:path";
import { describe, expect, it } from "vitest";
import { WorkflowLexer } from "./lexer";

describe("Lexer E2E Tests", () => {
  it("should correctly tokenize the scoped-execution.flow file", () => {
    const plannerPath = join(__dirname, "scoped-execution.flow");
    const content = readFileSync(plannerPath, "utf8");

    const lexer = new WorkflowLexer(content);
    const tokens = lexer.tokenize();

    // Snapshot the tokens for easy comparison
    expect(tokens).toMatchInlineSnapshot(`
      [
        {
          "column": 1,
          "line": 6,
          "type": "newline",
          "value": "
      ",
        },
        {
          "column": 1,
          "line": 7,
          "type": "colon",
          "value": ":",
        },
        {
          "column": 2,
          "line": 7,
          "type": "content",
          "value": "Do immediately",
        },
        {
          "column": 17,
          "line": 7,
          "type": "newline",
          "value": "
      ",
        },
        {
          "column": 1,
          "line": 8,
          "type": "star",
          "value": "*",
        },
        {
          "column": 2,
          "line": 8,
          "type": "to",
          "value": "to",
        },
        {
          "column": 5,
          "line": 8,
          "type": "state",
          "value": "initial_loaded",
        },
        {
          "column": 20,
          "line": 8,
          "type": "colon",
          "value": ":",
        },
        {
          "column": 21,
          "line": 8,
          "type": "content",
          "value": "Call \`get_project\` to load current task list. List summary of files changed with \`jj diff --summary -r @\`. Display detailed list of current task status to the user. Ask what the user wants to do and only proceed on explicit confirmation.",
        },
        {
          "column": 75,
          "line": 12,
          "type": "newline",
          "value": "
      ",
        },
        {
          "column": 1,
          "line": 13,
          "type": "newline",
          "value": "
      ",
        },
        {
          "column": 1,
          "line": 14,
          "type": "colon",
          "value": ":",
        },
        {
          "column": 2,
          "line": 14,
          "type": "content",
          "value": "Ask: Do you want to continue with existing tasks?",
        },
        {
          "column": 52,
          "line": 14,
          "type": "newline",
          "value": "
      ",
        },
        {
          "column": 1,
          "line": 15,
          "type": "state",
          "value": "initial_loaded",
        },
        {
          "column": 15,
          "line": 15,
          "type": "to",
          "value": "to",
        },
        {
          "column": 18,
          "line": 15,
          "type": "state",
          "value": "refine_tasks",
        },
        {
          "column": 31,
          "line": 15,
          "type": "colon",
          "value": ":",
        },
        {
          "column": 32,
          "line": 15,
          "type": "content",
          "value": "Ask if the user would like to create, update, delete, reorder or skip to execution.",
        },
        {
          "column": 86,
          "line": 16,
          "type": "newline",
          "value": "
      ",
        },
        {
          "column": 1,
          "line": 17,
          "type": "newline",
          "value": "
      ",
        },
        {
          "column": 1,
          "line": 18,
          "type": "colon",
          "value": ":",
        },
        {
          "column": 2,
          "line": 18,
          "type": "content",
          "value": "Ask: Do you want to start a fresh project with new tasks?",
        },
        {
          "column": 60,
          "line": 18,
          "type": "newline",
          "value": "
      ",
        },
        {
          "column": 1,
          "line": 19,
          "type": "state",
          "value": "initial_loaded",
        },
        {
          "column": 15,
          "line": 19,
          "type": "to",
          "value": "to",
        },
        {
          "column": 18,
          "line": 19,
          "type": "state",
          "value": "create_task",
        },
        {
          "column": 30,
          "line": 19,
          "type": "colon",
          "value": ":",
        },
        {
          "column": 31,
          "line": 19,
          "type": "content",
          "value": "Ask to define the specifics of the first task for your new project. These specifics will be used to create the first task of your new independent project with \`create_task\` with (new="auto"). Detail the task specifics including type, scope, title, intent, objectives, and constraints.",
        },
        {
          "column": 95,
          "line": 22,
          "type": "newline",
          "value": "
      ",
        },
        {
          "column": 1,
          "line": 23,
          "type": "newline",
          "value": "
      ",
        },
        {
          "column": 1,
          "line": 24,
          "type": "colon",
          "value": ":",
        },
        {
          "column": 2,
          "line": 24,
          "type": "content",
          "value": "Ask: Do you want to document work already done?",
        },
        {
          "column": 50,
          "line": 24,
          "type": "newline",
          "value": "
      ",
        },
        {
          "column": 1,
          "line": 25,
          "type": "state",
          "value": "initial_loaded",
        },
        {
          "column": 15,
          "line": 25,
          "type": "to",
          "value": "to",
        },
        {
          "column": 18,
          "line": 25,
          "type": "state",
          "value": "document_work_done",
        },
        {
          "column": 37,
          "line": 25,
          "type": "colon",
          "value": ":",
        },
        {
          "column": 38,
          "line": 25,
          "type": "content",
          "value": "Analyze current commit changes using \`jj diff --summary -r @\` to understand what work has been completed. Use \`oc-agentic-investigator\` to extract task details from actual file changes and commit context. Use \`oc-agentic-inquisitor\` for iterative plan refinement until task specification accurately reflects completed work. Create task documentation using \`create_task\` with (new="current") based on analysis of actual changes, not planned work. Loop back to initial_loaded state after completion without human interaction.",
        },
        {
          "column": 80,
          "line": 30,
          "type": "newline",
          "value": "
      ",
        },
        {
          "column": 1,
          "line": 31,
          "type": "newline",
          "value": "
      ",
        },
        {
          "column": 1,
          "line": 32,
          "type": "colon",
          "value": ":",
        },
        {
          "column": 2,
          "line": 32,
          "type": "content",
          "value": "Do: When user is done clarifying their task.",
        },
        {
          "column": 47,
          "line": 32,
          "type": "newline",
          "value": "
      ",
        },
        {
          "column": 1,
          "line": 33,
          "type": "state",
          "value": "create_task",
        },
        {
          "column": 12,
          "line": 33,
          "type": "to",
          "value": "to",
        },
        {
          "column": 15,
          "line": 33,
          "type": "state",
          "value": "checked_task",
        },
        {
          "column": 28,
          "line": 33,
          "type": "colon",
          "value": ":",
        },
        {
          "column": 29,
          "line": 33,
          "type": "content",
          "value": "Format input for \`update_task\` and pass ONLY THAT INPUT to \`oc-agentic-inquisitor\`. Your message format will be \`[requirements] This needs clarity how execution will be carried out. Execution on this task must be strictly deterministic [specification] THE_TASK_SPECIFICATION\`. \`THE_TASK_SPECIFICATION\` needs to have its multiple lines compressed into a single line. Perform secondary research on any questions raised. You may use \`oc-agentic-investigator\` to research about any concerns, in parallel, that deal directly with the codebase. \`oc-agentic-investigator\` should be called with the following format: \`I am uncertain about these THE_POINT. This is my current assumption THE_ASSUMPTION. Here is the CONTEXT. This is where I would begin: INVESTIGATION_ENTRY_POINT. Can you help provide factual clarity?\`. Use your contextual understanding and ability to investigate to accept or reject points, synthesize new points, or make adjustments to the task. Clearly mark remaining uncertainties for the user to resolve. Present the reply including all automatic adjustments and uncertainties, then ask the user whether to apply or ignore recommendations.",
        },
        {
          "column": 137,
          "line": 40,
          "type": "newline",
          "value": "
      ",
        },
        {
          "column": 1,
          "line": 41,
          "type": "newline",
          "value": "
      ",
        },
        {
          "column": 1,
          "line": 42,
          "type": "colon",
          "value": ":",
        },
        {
          "column": 2,
          "line": 42,
          "type": "content",
          "value": "Ask: Can you provide clarity on all the above points?",
        },
        {
          "column": 56,
          "line": 42,
          "type": "newline",
          "value": "
      ",
        },
        {
          "column": 1,
          "line": 43,
          "type": "state",
          "value": "checked_task",
        },
        {
          "column": 13,
          "line": 43,
          "type": "to",
          "value": "to",
        },
        {
          "column": 16,
          "line": 43,
          "type": "state",
          "value": "checked_task",
        },
        {
          "column": 29,
          "line": 43,
          "type": "newline",
          "value": "
      ",
        },
        {
          "column": 1,
          "line": 44,
          "type": "newline",
          "value": "
      ",
        },
        {
          "column": 1,
          "line": 45,
          "type": "colon",
          "value": ":",
        },
        {
          "column": 2,
          "line": 45,
          "type": "content",
          "value": "Ask: Would you like to proceed (anyway) to updating the task?",
        },
        {
          "column": 64,
          "line": 45,
          "type": "newline",
          "value": "
      ",
        },
        {
          "column": 1,
          "line": 46,
          "type": "state",
          "value": "checked_task",
        },
        {
          "column": 13,
          "line": 46,
          "type": "to",
          "value": "to",
        },
        {
          "column": 16,
          "line": 46,
          "type": "state",
          "value": "commit_create_task",
        },
        {
          "column": 35,
          "line": 46,
          "type": "colon",
          "value": ":",
        },
        {
          "column": 36,
          "line": 46,
          "type": "content",
          "value": "Consolidate everything discussed in detail, without missing anything, and use it to call \`create_task\` with (new="auto"). Wait for reply.",
        },
        {
          "column": 18,
          "line": 48,
          "type": "newline",
          "value": "
      ",
        },
        {
          "column": 1,
          "line": 49,
          "type": "newline",
          "value": "
      ",
        },
        {
          "column": 1,
          "line": 50,
          "type": "colon",
          "value": ":",
        },
        {
          "column": 2,
          "line": 50,
          "type": "content",
          "value": "Do immediately",
        },
        {
          "column": 17,
          "line": 50,
          "type": "newline",
          "value": "
      ",
        },
        {
          "column": 1,
          "line": 51,
          "type": "state",
          "value": "document_work_done",
        },
        {
          "column": 19,
          "line": 51,
          "type": "to",
          "value": "to",
        },
        {
          "column": 22,
          "line": 51,
          "type": "state",
          "value": "analyze_commit_changes",
        },
        {
          "column": 45,
          "line": 51,
          "type": "colon",
          "value": ":",
        },
        {
          "column": 46,
          "line": 51,
          "type": "content",
          "value": "Run \`jj diff --summary -r @\` to get summary of current commit changes. Extract file paths, change types, and modification patterns from diff output. Prepare context for commit analysis including changed files and their purposes.",
        },
        {
          "column": 82,
          "line": 54,
          "type": "newline",
          "value": "
      ",
        },
        {
          "column": 1,
          "line": 55,
          "type": "newline",
          "value": "
      ",
        },
        {
          "column": 1,
          "line": 56,
          "type": "colon",
          "value": ":",
        },
        {
          "column": 2,
          "line": 56,
          "type": "content",
          "value": "Do immediately",
        },
        {
          "column": 17,
          "line": 56,
          "type": "newline",
          "value": "
      ",
        },
        {
          "column": 1,
          "line": 57,
          "type": "state",
          "value": "analyze_commit_changes",
        },
        {
          "column": 23,
          "line": 57,
          "type": "to",
          "value": "to",
        },
        {
          "column": 26,
          "line": 57,
          "type": "state",
          "value": "investigate_changes",
        },
        {
          "column": 46,
          "line": 57,
          "type": "colon",
          "value": ":",
        },
        {
          "column": 47,
          "line": 57,
          "type": "content",
          "value": "Pass commit analysis context to \`oc-agentic-investigator\`. Your message format will be \`I need to understand the work completed in this commit. Here are the file changes: DIFF_SUMMARY. I want to extract task details including type, scope, title, intent, objectives, and constraints based on actual changes made, not planned work. Can you help analyze what was actually accomplished?\`. Wait for investigator analysis of actual changes and their business impact. Extract technical details, scope of changes, and implementation approach from analysis.",
        },
        {
          "column": 90,
          "line": 61,
          "type": "newline",
          "value": "
      ",
        },
        {
          "column": 1,
          "line": 62,
          "type": "newline",
          "value": "
      ",
        },
        {
          "column": 1,
          "line": 63,
          "type": "colon",
          "value": ":",
        },
        {
          "column": 2,
          "line": 63,
          "type": "content",
          "value": "Do immediately",
        },
        {
          "column": 17,
          "line": 63,
          "type": "newline",
          "value": "
      ",
        },
        {
          "column": 1,
          "line": 64,
          "type": "state",
          "value": "investigate_changes",
        },
        {
          "column": 20,
          "line": 64,
          "type": "to",
          "value": "to",
        },
        {
          "column": 23,
          "line": 64,
          "type": "state",
          "value": "refine_task_spec",
        },
        {
          "column": 40,
          "line": 64,
          "type": "colon",
          "value": ":",
        },
        {
          "column": 41,
          "line": 64,
          "type": "content",
          "value": "Format extracted task details and pass to \`oc-agentic-inquisitor\`. Your message format will be \`[requirements] This task specification needs to accurately reflect completed work for retroactive documentation. The specification must be based on actual file changes and implementation details, not planned work. [specification] EXTRACTED_TASK_DETAILS\`. Wait for inquisitor refinement of task specification. Iterate with inquisitor until task specification accurately captures completed work. Ensure task type, scope, title, intent, objectives, and constraints reflect actual implementation.",
        },
        {
          "column": 101,
          "line": 69,
          "type": "newline",
          "value": "
      ",
        },
        {
          "column": 1,
          "line": 70,
          "type": "newline",
          "value": "
      ",
        },
        {
          "column": 1,
          "line": 71,
          "type": "colon",
          "value": ":",
        },
        {
          "column": 2,
          "line": 71,
          "type": "content",
          "value": "Do immediately",
        },
        {
          "column": 17,
          "line": 71,
          "type": "newline",
          "value": "
      ",
        },
        {
          "column": 1,
          "line": 72,
          "type": "state",
          "value": "refine_task_spec",
        },
        {
          "column": 17,
          "line": 72,
          "type": "to",
          "value": "to",
        },
        {
          "column": 20,
          "line": 72,
          "type": "state",
          "value": "create_documentation_task",
        },
        {
          "column": 46,
          "line": 72,
          "type": "colon",
          "value": ":",
        },
        {
          "column": 47,
          "line": 72,
          "type": "content",
          "value": "Use refined task specification to call \`create_task\` with (new="current"). This will document the current commit with the analyzed task details. Ensure all task fields accurately reflect the completed work based on commit analysis. Wait for successful task creation.",
        },
        {
          "column": 37,
          "line": 76,
          "type": "newline",
          "value": "
      ",
        },
        {
          "column": 1,
          "line": 77,
          "type": "newline",
          "value": "
      ",
        },
        {
          "column": 1,
          "line": 78,
          "type": "colon",
          "value": ":",
        },
        {
          "column": 2,
          "line": 78,
          "type": "content",
          "value": "Do immediately",
        },
        {
          "column": 17,
          "line": 78,
          "type": "newline",
          "value": "
      ",
        },
        {
          "column": 1,
          "line": 79,
          "type": "state",
          "value": "create_documentation_task",
        },
        {
          "column": 26,
          "line": 79,
          "type": "to",
          "value": "to",
        },
        {
          "column": 29,
          "line": 79,
          "type": "state",
          "value": "initial_loaded",
        },
        {
          "column": 44,
          "line": 79,
          "type": "newline",
          "value": "
      ",
        },
        {
          "column": 1,
          "line": 80,
          "type": "newline",
          "value": "
      ",
        },
        {
          "column": 1,
          "line": 81,
          "type": "colon",
          "value": ":",
        },
        {
          "column": 2,
          "line": 81,
          "type": "content",
          "value": "Do immediately",
        },
        {
          "column": 17,
          "line": 81,
          "type": "newline",
          "value": "
      ",
        },
        {
          "column": 1,
          "line": 82,
          "type": "state",
          "value": "commit_create_task",
        },
        {
          "column": 19,
          "line": 82,
          "type": "to",
          "value": "to",
        },
        {
          "column": 22,
          "line": 82,
          "type": "state",
          "value": "refine_tasks",
        },
        {
          "column": 35,
          "line": 82,
          "type": "newline",
          "value": "
      ",
        },
        {
          "column": 1,
          "line": 83,
          "type": "newline",
          "value": "
      ",
        },
        {
          "column": 1,
          "line": 84,
          "type": "colon",
          "value": ":",
        },
        {
          "column": 2,
          "line": 84,
          "type": "content",
          "value": "Ask: Would you like to create a new task?",
        },
        {
          "column": 44,
          "line": 84,
          "type": "newline",
          "value": "
      ",
        },
        {
          "column": 1,
          "line": 85,
          "type": "state",
          "value": "refine_tasks",
        },
        {
          "column": 13,
          "line": 85,
          "type": "to",
          "value": "to",
        },
        {
          "column": 16,
          "line": 85,
          "type": "state",
          "value": "create_task",
        },
        {
          "column": 28,
          "line": 85,
          "type": "colon",
          "value": ":",
        },
        {
          "column": 29,
          "line": 85,
          "type": "content",
          "value": "Ask to define the specifics of the task. These specifics will be used to create the task with \`create_task\` (without new parameter). Detail the task specifics including type, scope, title, intent, objectives, and constraints.",
        },
        {
          "column": 95,
          "line": 88,
          "type": "newline",
          "value": "
      ",
        },
        {
          "column": 1,
          "line": 89,
          "type": "newline",
          "value": "
      ",
        },
        {
          "column": 1,
          "line": 90,
          "type": "colon",
          "value": ":",
        },
        {
          "column": 2,
          "line": 90,
          "type": "content",
          "value": "Ask: Are there any tasks you want to update?",
        },
        {
          "column": 47,
          "line": 90,
          "type": "newline",
          "value": "
      ",
        },
        {
          "column": 1,
          "line": 91,
          "type": "state",
          "value": "refine_tasks",
        },
        {
          "column": 13,
          "line": 91,
          "type": "to",
          "value": "to",
        },
        {
          "column": 16,
          "line": 91,
          "type": "state",
          "value": "update_task",
        },
        {
          "column": 28,
          "line": 91,
          "type": "colon",
          "value": ":",
        },
        {
          "column": 29,
          "line": 91,
          "type": "content",
          "value": "Ask the details of the task the user wants to update. Create the new expected task details. Await for user to confirm or continue refining the task. On confirmation, proceed to update the task with \`update_task\`.",
        },
        {
          "column": 66,
          "line": 95,
          "type": "newline",
          "value": "
      ",
        },
        {
          "column": 1,
          "line": 96,
          "type": "newline",
          "value": "
      ",
        },
        {
          "column": 1,
          "line": 97,
          "type": "colon",
          "value": ":",
        },
        {
          "column": 2,
          "line": 97,
          "type": "content",
          "value": "Do immediately",
        },
        {
          "column": 17,
          "line": 97,
          "type": "newline",
          "value": "
      ",
        },
        {
          "column": 1,
          "line": 98,
          "type": "state",
          "value": "update_task",
        },
        {
          "column": 12,
          "line": 98,
          "type": "to",
          "value": "to",
        },
        {
          "column": 15,
          "line": 98,
          "type": "state",
          "value": "refine_tasks",
        },
        {
          "column": 28,
          "line": 98,
          "type": "newline",
          "value": "
      ",
        },
        {
          "column": 1,
          "line": 99,
          "type": "newline",
          "value": "
      ",
        },
        {
          "column": 1,
          "line": 100,
          "type": "colon",
          "value": ":",
        },
        {
          "column": 2,
          "line": 100,
          "type": "content",
          "value": "Ask: Would you like to delete a specific task or tasks?",
        },
        {
          "column": 58,
          "line": 100,
          "type": "newline",
          "value": "
      ",
        },
        {
          "column": 1,
          "line": 101,
          "type": "state",
          "value": "refine_tasks",
        },
        {
          "column": 13,
          "line": 101,
          "type": "to",
          "value": "to",
        },
        {
          "column": 16,
          "line": 101,
          "type": "state",
          "value": "delete_task",
        },
        {
          "column": 28,
          "line": 101,
          "type": "colon",
          "value": ":",
        },
        {
          "column": 29,
          "line": 101,
          "type": "content",
          "value": "Call \`delete_task\` to delete task in question. Wait for reply.",
        },
        {
          "column": 18,
          "line": 103,
          "type": "newline",
          "value": "
      ",
        },
        {
          "column": 1,
          "line": 104,
          "type": "newline",
          "value": "
      ",
        },
        {
          "column": 1,
          "line": 105,
          "type": "colon",
          "value": ":",
        },
        {
          "column": 2,
          "line": 105,
          "type": "content",
          "value": "Do immediately",
        },
        {
          "column": 17,
          "line": 105,
          "type": "newline",
          "value": "
      ",
        },
        {
          "column": 1,
          "line": 106,
          "type": "state",
          "value": "delete_task",
        },
        {
          "column": 12,
          "line": 106,
          "type": "to",
          "value": "to",
        },
        {
          "column": 15,
          "line": 106,
          "type": "state",
          "value": "refine_tasks",
        },
        {
          "column": 28,
          "line": 106,
          "type": "newline",
          "value": "
      ",
        },
        {
          "column": 1,
          "line": 107,
          "type": "newline",
          "value": "
      ",
        },
        {
          "column": 1,
          "line": 108,
          "type": "colon",
          "value": ":",
        },
        {
          "column": 2,
          "line": 108,
          "type": "content",
          "value": "Ask: Would you like to reorder specific tasks?",
        },
        {
          "column": 49,
          "line": 108,
          "type": "newline",
          "value": "
      ",
        },
        {
          "column": 1,
          "line": 109,
          "type": "state",
          "value": "refine_tasks",
        },
        {
          "column": 13,
          "line": 109,
          "type": "to",
          "value": "to",
        },
        {
          "column": 16,
          "line": 109,
          "type": "state",
          "value": "reorder_tasks",
        },
        {
          "column": 30,
          "line": 109,
          "type": "colon",
          "value": ":",
        },
        {
          "column": 31,
          "line": 109,
          "type": "content",
          "value": "Call \`reorder_tasks\` to reorder tasks. Wait for reply.",
        },
        {
          "column": 18,
          "line": 111,
          "type": "newline",
          "value": "
      ",
        },
        {
          "column": 1,
          "line": 112,
          "type": "newline",
          "value": "
      ",
        },
        {
          "column": 1,
          "line": 113,
          "type": "colon",
          "value": ":",
        },
        {
          "column": 2,
          "line": 113,
          "type": "content",
          "value": "Do immediately",
        },
        {
          "column": 17,
          "line": 113,
          "type": "newline",
          "value": "
      ",
        },
        {
          "column": 1,
          "line": 114,
          "type": "state",
          "value": "reorder_tasks",
        },
        {
          "column": 14,
          "line": 114,
          "type": "to",
          "value": "to",
        },
        {
          "column": 17,
          "line": 114,
          "type": "state",
          "value": "refine_tasks",
        },
        {
          "column": 30,
          "line": 114,
          "type": "newline",
          "value": "
      ",
        },
        {
          "column": 1,
          "line": 115,
          "type": "newline",
          "value": "
      ",
        },
        {
          "column": 1,
          "line": 116,
          "type": "colon",
          "value": ":",
        },
        {
          "column": 2,
          "line": 116,
          "type": "content",
          "value": "Ask: Would you like to proceed to do a final check?",
        },
        {
          "column": 54,
          "line": 116,
          "type": "newline",
          "value": "
      ",
        },
        {
          "column": 1,
          "line": 117,
          "type": "state",
          "value": "refine_tasks",
        },
        {
          "column": 13,
          "line": 117,
          "type": "to",
          "value": "to",
        },
        {
          "column": 16,
          "line": 117,
          "type": "state",
          "value": "final_check",
        },
        {
          "column": 28,
          "line": 117,
          "type": "colon",
          "value": ":",
        },
        {
          "column": 29,
          "line": 117,
          "type": "content",
          "value": "NEVER SKIP THIS EVEN IF IT WAS DONE BEFORE. QUESTIONS CAN CHANGE. Get full task list with \`get_project\`. Format output of \`get_project\` and pass ONLY THAT INPUT to \`oc-agentic-inquisitor\`. Your message format will be \`[requirements] This is a full task list. Every part needs to be internally coherent and logically sound. Each part must build up to a cohesive whole and no contradictions are allowed. Work done must be atomic. Planning must be exhaustive. [specification] THE_TASK_LIST_SPECIFICATION\`. Wait for reply from \`oc-agentic-inquisitor\`. You may use \`oc-agentic-investigator\` to research about any concerns, in parallel, that deal directly with the codebase. \`oc-agentic-investigator\` should be called with the following format: \`I am uncertain about these THE_POINT. This is my current assumption THE_ASSUMPTION. Here is the CONTEXT. This is were I would begin: INVESTIGATION_ENTRY_POINT. Can you help provide factual clarity?\`. Use your enhanced contextual understanding and ability to investigate to immediately reject or accept points, synthesizing new points, or making any other adjustments to the task list, leaving points with uncertainty as an exercise to the user to clarify. Present the synthesized full task list to the user, leaving no details out.",
        },
        {
          "column": 78,
          "line": 126,
          "type": "newline",
          "value": "
      ",
        },
        {
          "column": 1,
          "line": 127,
          "type": "newline",
          "value": "
      ",
        },
        {
          "column": 1,
          "line": 128,
          "type": "colon",
          "value": ":",
        },
        {
          "column": 2,
          "line": 128,
          "type": "content",
          "value": "Ask: Do you accept these changes as the full task list?",
        },
        {
          "column": 58,
          "line": 128,
          "type": "newline",
          "value": "
      ",
        },
        {
          "column": 1,
          "line": 129,
          "type": "state",
          "value": "final_check",
        },
        {
          "column": 12,
          "line": 129,
          "type": "to",
          "value": "to",
        },
        {
          "column": 15,
          "line": 129,
          "type": "state",
          "value": "parallel_update",
        },
        {
          "column": 31,
          "line": 129,
          "type": "colon",
          "value": ":",
        },
        {
          "column": 32,
          "line": 129,
          "type": "content",
          "value": "Update any tasks with any points that the user clarifies. Commit these changes in tasks with \`update_task\` Commit these changes in task order with \`reorder_tasks\` Commit these changes in task deletion with \`delete_task\`",
        },
        {
          "column": 59,
          "line": 133,
          "type": "newline",
          "value": "
      ",
        },
        {
          "column": 1,
          "line": 134,
          "type": "newline",
          "value": "
      ",
        },
        {
          "column": 1,
          "line": 135,
          "type": "colon",
          "value": ":",
        },
        {
          "column": 2,
          "line": 135,
          "type": "content",
          "value": "Do immediately",
        },
        {
          "column": 17,
          "line": 135,
          "type": "newline",
          "value": "
      ",
        },
        {
          "column": 1,
          "line": 136,
          "type": "state",
          "value": "parallel_update",
        },
        {
          "column": 16,
          "line": 136,
          "type": "to",
          "value": "to",
        },
        {
          "column": 19,
          "line": 136,
          "type": "state",
          "value": "final_check",
        },
        {
          "column": 31,
          "line": 136,
          "type": "newline",
          "value": "
      ",
        },
        {
          "column": 1,
          "line": 137,
          "type": "newline",
          "value": "
      ",
        },
        {
          "column": 1,
          "line": 138,
          "type": "colon",
          "value": ":",
        },
        {
          "column": 2,
          "line": 138,
          "type": "content",
          "value": "Ask: Do want to continue on?",
        },
        {
          "column": 31,
          "line": 138,
          "type": "newline",
          "value": "
      ",
        },
        {
          "column": 1,
          "line": 139,
          "type": "state",
          "value": "final_check",
        },
        {
          "column": 12,
          "line": 139,
          "type": "to",
          "value": "to",
        },
        {
          "column": 15,
          "line": 139,
          "type": "state",
          "value": "execution",
        },
        {
          "column": 25,
          "line": 139,
          "type": "colon",
          "value": ":",
        },
        {
          "column": 26,
          "line": 139,
          "type": "content",
          "value": "Update any tasks with any points that the user clarifies. Commit these changes in tasks with \`update_task\` Commit these changes in task order with \`reorder_tasks\` Commit these changes in task deletion with \`delete_task\` Call \`get_project\` to get full task details.",
        },
        {
          "column": 47,
          "line": 144,
          "type": "newline",
          "value": "
      ",
        },
        {
          "column": 1,
          "line": 145,
          "type": "newline",
          "value": "
      ",
        },
        {
          "column": 1,
          "line": 146,
          "type": "colon",
          "value": ":",
        },
        {
          "column": 2,
          "line": 146,
          "type": "content",
          "value": "Do immediately",
        },
        {
          "column": 17,
          "line": 146,
          "type": "newline",
          "value": "
      ",
        },
        {
          "column": 1,
          "line": 147,
          "type": "state",
          "value": "execution",
        },
        {
          "column": 10,
          "line": 147,
          "type": "to",
          "value": "to",
        },
        {
          "column": 13,
          "line": 147,
          "type": "state",
          "value": "loop_tasks",
        },
        {
          "column": 24,
          "line": 147,
          "type": "colon",
          "value": ":",
        },
        {
          "column": 25,
          "line": 147,
          "type": "content",
          "value": "Find first unfinished task. Go to first incomplete task with \`goto\`. Extract all current task details from \`get_project\`.",
        },
        {
          "column": 55,
          "line": 150,
          "type": "newline",
          "value": "
      ",
        },
        {
          "column": 1,
          "line": 151,
          "type": "newline",
          "value": "
      ",
        },
        {
          "column": 1,
          "line": 152,
          "type": "colon",
          "value": ":",
        },
        {
          "column": 2,
          "line": 152,
          "type": "content",
          "value": "Introspect: Has unfinished task.",
        },
        {
          "column": 35,
          "line": 152,
          "type": "newline",
          "value": "
      ",
        },
        {
          "column": 1,
          "line": 153,
          "type": "state",
          "value": "loop_tasks",
        },
        {
          "column": 11,
          "line": 153,
          "type": "to",
          "value": "to",
        },
        {
          "column": 14,
          "line": 153,
          "type": "state",
          "value": "run_task",
        },
        {
          "column": 23,
          "line": 153,
          "type": "colon",
          "value": ":",
        },
        {
          "column": 24,
          "line": 153,
          "type": "content",
          "value": "Pass the task to \`oc-agentic-executor\`. Your message format will be \`Do TASK_DETAILS\` where TASK_DETAILS is the full specification of the current active task verbatim. Wait for execution to complete. Pass the task to \`oc-agentic-reviewer\`. Your message format will be \`Based on TASK_DETAILS review the current changes as reported by EXECUTION_REVIEW\` where TASK_DETAILS is the full specification of the current active task verbatim and EXECUTION_REVIEW is the output produced by the executor. Wait for review to complete.",
        },
        {
          "column": 31,
          "line": 159,
          "type": "newline",
          "value": "
      ",
        },
        {
          "column": 1,
          "line": 160,
          "type": "newline",
          "value": "
      ",
        },
        {
          "column": 1,
          "line": 161,
          "type": "colon",
          "value": ":",
        },
        {
          "column": 2,
          "line": 161,
          "type": "content",
          "value": "Introspect: Task is complete. IMPORTANT: THIS IS STRICT 100% COMPLETION. YOU ARE NOT ALLOWED TO BYPASS THIS REQUIREMENT. DOING SO WILL CAUSE SERIOUS PROGRAM CORRUPTION.",
        },
        {
          "column": 171,
          "line": 161,
          "type": "newline",
          "value": "
      ",
        },
        {
          "column": 1,
          "line": 162,
          "type": "state",
          "value": "run_task",
        },
        {
          "column": 9,
          "line": 162,
          "type": "to",
          "value": "to",
        },
        {
          "column": 12,
          "line": 162,
          "type": "state",
          "value": "mark_task",
        },
        {
          "column": 22,
          "line": 162,
          "type": "colon",
          "value": ":",
        },
        {
          "column": 23,
          "line": 162,
          "type": "content",
          "value": "Synthesize current task specification with actual work done to produce updated task. Be precise with your editing. Call \`update_task\` to update the task as completed with new details.",
        },
        {
          "column": 71,
          "line": 165,
          "type": "newline",
          "value": "
      ",
        },
        {
          "column": 1,
          "line": 166,
          "type": "newline",
          "value": "
      ",
        },
        {
          "column": 1,
          "line": 167,
          "type": "colon",
          "value": ":",
        },
        {
          "column": 2,
          "line": 167,
          "type": "content",
          "value": "Do immediately",
        },
        {
          "column": 17,
          "line": 167,
          "type": "newline",
          "value": "
      ",
        },
        {
          "column": 1,
          "line": 168,
          "type": "state",
          "value": "mark_task",
        },
        {
          "column": 10,
          "line": 168,
          "type": "to",
          "value": "to",
        },
        {
          "column": 13,
          "line": 168,
          "type": "state",
          "value": "loop_tasks",
        },
        {
          "column": 24,
          "line": 168,
          "type": "newline",
          "value": "
      ",
        },
        {
          "column": 1,
          "line": 169,
          "type": "newline",
          "value": "
      ",
        },
        {
          "column": 1,
          "line": 170,
          "type": "colon",
          "value": ":",
        },
        {
          "column": 2,
          "line": 170,
          "type": "content",
          "value": "Introspect: Task not yet successfully completed.",
        },
        {
          "column": 51,
          "line": 170,
          "type": "newline",
          "value": "
      ",
        },
        {
          "column": 1,
          "line": 171,
          "type": "state",
          "value": "run_task",
        },
        {
          "column": 9,
          "line": 171,
          "type": "to",
          "value": "to",
        },
        {
          "column": 12,
          "line": 171,
          "type": "state",
          "value": "redefine_task",
        },
        {
          "column": 26,
          "line": 171,
          "type": "colon",
          "value": ":",
        },
        {
          "column": 27,
          "line": 171,
          "type": "content",
          "value": "Generate new sub plan that would satisfy task requirements. Format sub plan for \`update_task\` and pass ONLY THAT INPUT to \`oc-agentic-inquisitor\`. Your message format will be \`[requirements] This needs clarity how execution will be carried out. Execution on this task must be strictly deterministic [specification] THE_TASK_SPECIFICATION\`. \`THE_TASK_SPECIFICATION\` needs to have its multiple lines compressed into a single line. Perform secondary research on any questions raised. You may use \`oc-agentic-investigator\` to research about any concerns, in parallel, that deal directly with the codebase. \`oc-agentic-investigator\` should be called with the following format: \`I am uncertain about these THE_POINT. This is my current assumption THE_ASSUMPTION. Here is the CONTEXT. This is were I would begin: INVESTIGATION_ENTRY_POINT. Can you help provide factual clarity?\`. Use your enhanced contextual understanding and ability to investigate to immediately reject or accept points, synthesizing new points, or making any other adjustments to the task. Ensure that your plan remains within the constraints of the sub problems to solve. This synthesized task plan MUST contain the following: 1. It must contain all the work already done. These sub-tasks should be classified as tasks that must be evaluated and reattempted if the evaluation failed. Evaluation means ensuring that the task is actually complete. 2. It must append all the new sub-tasks that must be completed. 3. It must not drop uncompleted sub-tasks from the current main task. Those must still be enforced.",
        },
        {
          "column": 102,
          "line": 182,
          "type": "newline",
          "value": "
      ",
        },
        {
          "column": 1,
          "line": 183,
          "type": "newline",
          "value": "
      ",
        },
        {
          "column": 1,
          "line": 184,
          "type": "colon",
          "value": ":",
        },
        {
          "column": 2,
          "line": 184,
          "type": "content",
          "value": "Do immediately",
        },
        {
          "column": 17,
          "line": 184,
          "type": "newline",
          "value": "
      ",
        },
        {
          "column": 1,
          "line": 185,
          "type": "state",
          "value": "redefine_task",
        },
        {
          "column": 14,
          "line": 185,
          "type": "to",
          "value": "to",
        },
        {
          "column": 17,
          "line": 185,
          "type": "state",
          "value": "run_task",
        },
        {
          "column": 26,
          "line": 185,
          "type": "newline",
          "value": "
      ",
        },
        {
          "column": 1,
          "line": 186,
          "type": "newline",
          "value": "
      ",
        },
        {
          "column": 1,
          "line": 187,
          "type": "colon",
          "value": ":",
        },
        {
          "column": 2,
          "line": 187,
          "type": "content",
          "value": "Introspect: All tasks complete",
        },
        {
          "column": 33,
          "line": 187,
          "type": "newline",
          "value": "
      ",
        },
        {
          "column": 1,
          "line": 188,
          "type": "state",
          "value": "loop_tasks",
        },
        {
          "column": 11,
          "line": 188,
          "type": "to",
          "value": "to",
        },
        {
          "column": 14,
          "line": 188,
          "type": "state",
          "value": "all_tasks_complete",
        },
        {
          "column": 33,
          "line": 188,
          "type": "colon",
          "value": ":",
        },
        {
          "column": 34,
          "line": 188,
          "type": "content",
          "value": "Call \`get_project\` to get full task details. Present reply to user",
        },
        {
          "column": 24,
          "line": 190,
          "type": "newline",
          "value": "
      ",
        },
        {
          "column": 1,
          "line": 191,
          "type": "newline",
          "value": "
      ",
        },
        {
          "column": 1,
          "line": 192,
          "type": "colon",
          "value": ":",
        },
        {
          "column": 2,
          "line": 192,
          "type": "content",
          "value": "User is satisfied with output",
        },
        {
          "column": 32,
          "line": 192,
          "type": "newline",
          "value": "
      ",
        },
        {
          "column": 1,
          "line": 193,
          "type": "state",
          "value": "all_tasks_complete",
        },
        {
          "column": 19,
          "line": 193,
          "type": "to",
          "value": "to",
        },
        {
          "column": 22,
          "line": 193,
          "type": "state",
          "value": "initial_loaded",
        },
        {
          "column": 37,
          "line": 193,
          "type": "newline",
          "value": "
      ",
        },
        {
          "column": 1,
          "line": 194,
          "type": "newline",
          "value": "
      ",
        },
        {
          "column": 1,
          "line": 195,
          "type": "colon",
          "value": ":",
        },
        {
          "column": 2,
          "line": 195,
          "type": "content",
          "value": "User is unsatisfied with output",
        },
        {
          "column": 34,
          "line": 195,
          "type": "newline",
          "value": "
      ",
        },
        {
          "column": 1,
          "line": 196,
          "type": "state",
          "value": "all_tasks_complete",
        },
        {
          "column": 19,
          "line": 196,
          "type": "to",
          "value": "to",
        },
        {
          "column": 22,
          "line": 196,
          "type": "state",
          "value": "refine_tasks",
        },
        {
          "column": 35,
          "line": 196,
          "type": "newline",
          "value": "
      ",
        },
        {
          "column": 1,
          "line": 197,
          "type": "newline",
          "value": "
      ",
        },
        {
          "column": 1,
          "line": 198,
          "type": "newline",
          "value": "
      ",
        },
        {
          "column": 1,
          "line": 199,
          "type": "colon",
          "value": ":",
        },
        {
          "column": 2,
          "line": 199,
          "type": "content",
          "value": "Ask: Do you want to run an automated one-shot task (fully automated, no further human interaction)?",
        },
        {
          "column": 102,
          "line": 199,
          "type": "newline",
          "value": "
      ",
        },
        {
          "column": 1,
          "line": 200,
          "type": "state",
          "value": "initial_loaded",
        },
        {
          "column": 15,
          "line": 200,
          "type": "to",
          "value": "to",
        },
        {
          "column": 18,
          "line": 200,
          "type": "state",
          "value": "automated_one_shot_define_task",
        },
        {
          "column": 49,
          "line": 200,
          "type": "colon",
          "value": ":",
        },
        {
          "column": 50,
          "line": 200,
          "type": "content",
          "value": "Ask to define the specifics of the single task. These specifics will be used to fulfill the arguments to \`create_task\` with (new="auto"). This automated flow will create a single task and fully execute it without human interaction.",
        },
        {
          "column": 96,
          "line": 203,
          "type": "newline",
          "value": "
      ",
        },
        {
          "column": 1,
          "line": 204,
          "type": "newline",
          "value": "
      ",
        },
        {
          "column": 1,
          "line": 205,
          "type": "colon",
          "value": ":",
        },
        {
          "column": 2,
          "line": 205,
          "type": "content",
          "value": "Do immediately",
        },
        {
          "column": 17,
          "line": 205,
          "type": "newline",
          "value": "
      ",
        },
        {
          "column": 1,
          "line": 206,
          "type": "state",
          "value": "automated_one_shot_define_task",
        },
        {
          "column": 31,
          "line": 206,
          "type": "to",
          "value": "to",
        },
        {
          "column": 34,
          "line": 206,
          "type": "state",
          "value": "automated_one_shot_create_task",
        },
        {
          "column": 65,
          "line": 206,
          "type": "colon",
          "value": ":",
        },
        {
          "column": 66,
          "line": 206,
          "type": "content",
          "value": "Synthesize the single-task specifics. Pass the task specifics to agent \`oc-agentic-inquisitor\`. Your message format will be \`[requirements] This needs clarity how plans will be formed during execution. Plans that derive from this must be strictly deterministic [specification] THE_TASK_SPECIFICATION\`. \`THE_TASK_SPECIFICATION\` needs to have its multiple lines compressed into a single line. THE_TASK_SPECIFICATION is the contents of the task specifics you would have passed to \`create_task\` with (new="auto"). Wait for reply from \`oc-agentic-inquisitor\`. Perform secondary research on any questions raised. You may use \`oc-agentic-investigator\` to research about any concerns, in parallel, that deal directly with the codebase. \`oc-agentic-investigator\` should be called with the following format: \`I am uncertain about these THE_POINT. This is my current assumption THE_ASSUMPTION. Here is the CONTEXT. This is were I would begin: INVESTIGATION_ENTRY_POINT. Can you help provide factual clarity?\`. Use your enhanced contextual understanding and ability to investigate to immediately reject or accept points, synthesizing new points, or making any other adjustments to the task. Present the synthesized single-task specifics. Update the task specifics based on the inquisitor reply. Pass the updated single-task specification to \`oc-agentic-inquisitor\` again using the same message format as above. Use \`oc-agentic-investigator\` as needed for codebase checks. Present final synthesized single-task specification ready for creation. Call \`create_task\` with (new="auto") with the final synthesized single-task specifics. Wait for successful reply.",
        },
        {
          "column": 29,
          "line": 222,
          "type": "newline",
          "value": "
      ",
        },
        {
          "column": 1,
          "line": 223,
          "type": "newline",
          "value": "
      ",
        },
        {
          "column": 1,
          "line": 224,
          "type": "colon",
          "value": ":",
        },
        {
          "column": 2,
          "line": 224,
          "type": "content",
          "value": "Do immediately",
        },
        {
          "column": 17,
          "line": 224,
          "type": "newline",
          "value": "
      ",
        },
        {
          "column": 1,
          "line": 225,
          "type": "state",
          "value": "automated_one_shot_create_task",
        },
        {
          "column": 31,
          "line": 225,
          "type": "to",
          "value": "to",
        },
        {
          "column": 34,
          "line": 225,
          "type": "state",
          "value": "automated_one_shot_final_check",
        },
        {
          "column": 65,
          "line": 225,
          "type": "colon",
          "value": ":",
        },
        {
          "column": 66,
          "line": 225,
          "type": "content",
<<<<<<< HEAD
          "value": "Call \`get_project\` to load created task and confirm it exists. Format output and pass ONLY THAT INPUT to \`oc-agentic-inquisitor\` for a final internal consistency check. Your message format will be \`[requirements] This is a single task. Every part needs to be internally coherent and logically sound. Each part must build up to a cohesive whole and no contradictions are allowed. Work done must be atomic. Planning must be exhaustive. [specification] THE_TASK_SPECIFICATION\`. \`THE_TASK_SPECIFICATION\` needs to have its multiple lines compressed into a single line. Wait for reply. Use \`oc-agentic-investigator\` as needed. Present synthesized final single-task.",
=======
          "value": "Call \`get_project\` to load created task and confirm it exists. Find the newly created task in the task list. Call \`goto\` with the task_key of the newly created task to position to it. Wait for successful positioning. Format output and pass ONLY THAT INPUT to \`oc-agentic-inquisitor\` for a final internal consistency check. Your message format will be \`[requirements] This is a single task. Every part needs to be internally coherent and logically sound. Each part must build up to a cohesive whole and no contradictions are allowed. Work done must be atomic. Planning must be exhaustive. [specification] THE_TASK_SPECIFICATION\`. \`THE_TASK_SPECIFICATION\` needs to have its multiple lines compressed into a single line. Wait for reply. Use \`oc-agentic-investigator\` as needed. Present synthesized final single-task.",
>>>>>>> 40ff47ae
        },
        {
          "column": 41,
          "line": 234,
          "type": "newline",
          "value": "
      ",
        },
        {
          "column": 1,
          "line": 235,
          "type": "newline",
          "value": "
      ",
        },
        {
          "column": 1,
          "line": 236,
          "type": "colon",
          "value": ":",
        },
        {
          "column": 2,
          "line": 236,
          "type": "content",
          "value": "Do immediately",
        },
        {
          "column": 17,
          "line": 236,
          "type": "newline",
          "value": "
      ",
        },
        {
          "column": 1,
          "line": 237,
          "type": "state",
          "value": "automated_one_shot_final_check",
        },
        {
          "column": 31,
          "line": 237,
          "type": "to",
          "value": "to",
        },
        {
          "column": 34,
          "line": 237,
          "type": "state",
          "value": "automated_one_shot_execution",
        },
        {
          "column": 63,
          "line": 237,
          "type": "colon",
          "value": ":",
        },
        {
          "column": 64,
          "line": 237,
          "type": "content",
          "value": "Proceed to execution of the single task without human intervention.",
        },
        {
          "column": 70,
          "line": 238,
          "type": "newline",
          "value": "
      ",
        },
        {
          "column": 1,
          "line": 239,
          "type": "newline",
          "value": "
      ",
        },
        {
          "column": 1,
          "line": 240,
          "type": "colon",
          "value": ":",
        },
        {
          "column": 2,
          "line": 240,
          "type": "content",
          "value": "Do immediately",
        },
        {
          "column": 17,
          "line": 240,
          "type": "newline",
          "value": "
      ",
        },
        {
          "column": 1,
          "line": 241,
          "type": "state",
          "value": "automated_one_shot_execution",
        },
        {
          "column": 29,
          "line": 241,
          "type": "to",
          "value": "to",
        },
        {
          "column": 32,
          "line": 241,
          "type": "state",
          "value": "automated_one_shot_loop_tasks",
        },
        {
          "column": 62,
          "line": 241,
          "type": "colon",
          "value": ":",
        },
        {
          "column": 63,
          "line": 241,
          "type": "content",
          "value": "Extract all current task details from \`get_project\`. Verify the task is positioned correctly and ready for execution.",
        },
        {
          "column": 67,
          "line": 243,
          "type": "newline",
          "value": "
      ",
        },
        {
          "column": 1,
          "line": 244,
          "type": "newline",
          "value": "
      ",
        },
        {
          "column": 1,
          "line": 245,
          "type": "colon",
          "value": ":",
        },
        {
          "column": 2,
          "line": 245,
          "type": "content",
          "value": "Introspect: Has unfinished task.",
        },
        {
          "column": 35,
          "line": 245,
          "type": "newline",
          "value": "
      ",
        },
        {
          "column": 1,
          "line": 246,
          "type": "state",
          "value": "automated_one_shot_loop_tasks",
        },
        {
          "column": 30,
          "line": 246,
          "type": "to",
          "value": "to",
        },
        {
          "column": 33,
          "line": 246,
          "type": "state",
          "value": "automated_one_shot_run_task",
        },
        {
          "column": 61,
          "line": 246,
          "type": "colon",
          "value": ":",
        },
        {
          "column": 62,
          "line": 246,
          "type": "content",
          "value": "Pass the task to \`oc-agentic-executor\`. Your message format will be \`Do TASK_DETAILS\` where TASK_DETAILS is the full specification of the current active task verbatim. Wait for execution to complete. Pass the task and execution review to \`oc-agentic-reviewer\`. Your message format will be \`Based on TASK_DETAILS review the current changes as reported by EXECUTION_REVIEW\` where TASK_DETAILS is the full specification of the current active task verbatim and EXECUTION_REVIEW is the output produced by the executor. Wait for review to complete.",
        },
        {
          "column": 31,
          "line": 252,
          "type": "newline",
          "value": "
      ",
        },
        {
          "column": 1,
          "line": 253,
          "type": "newline",
          "value": "
      ",
        },
        {
          "column": 1,
          "line": 254,
          "type": "colon",
          "value": ":",
        },
        {
          "column": 2,
          "line": 254,
          "type": "content",
          "value": "Introspect: Task not yet successfully completed.",
        },
        {
          "column": 51,
          "line": 254,
          "type": "newline",
          "value": "
      ",
        },
        {
          "column": 1,
          "line": 255,
          "type": "state",
          "value": "automated_one_shot_run_task",
        },
        {
          "column": 28,
          "line": 255,
          "type": "to",
          "value": "to",
        },
        {
          "column": 31,
          "line": 255,
          "type": "state",
          "value": "automated_one_shot_redefine_task",
        },
        {
          "column": 64,
          "line": 255,
          "type": "colon",
          "value": ":",
        },
        {
          "column": 65,
          "line": 255,
          "type": "content",
<<<<<<< HEAD
          "value": "Generate new sub plan that would satisfy task requirements. Format sub plan for \`update_task\` and pass ONLY THAT INPUT to \`oc-agentic-inquisitor\`. Your message format will be \`[requirements] This needs clarity how execution will be carried out. Execution on this task must be strictly deterministic [specification] THE_TASK_SPECIFICATION\`. \`THE_TASK_SPECIFICATION\` needs to have its multiple lines compressed into a single line. Perform secondary research on any questions raised. You may use \`oc-agentic-investigator\` to research about any concerns, in parallel, that deal directly with the codebase. \`oc-agentic-investigator\` should be called with the following format: \`I am uncertain about these THE_POINT. This is my current assumption THE_ASSUMPTION. Here is the CONTEXT. This is were I would begin: INVESTIGATION_ENTRY_POINT. Can you help provide factual clarity?\`. Use your enhanced contextual understanding and ability to investigate to immediately reject or accept points, synthesizing new points, or making any other adjustments to the task plan. Ensure that your plan remains within the constraints of the sub problems to solve.",
=======
          "value": "Generate new sub plan that would satisfy task requirements. Format sub plan for \`update_task\` and pass ONLY THAT INPUT to \`oc-agentic-inquisitor\`. Your message format will be \`[requirements] This needs clarity how execution will be carried out. Execution on this task must be strictly deterministic [specification] THE_TASK_SPECIFICATION\`. \`THE_TASK_SPECIFICATION\` needs to have its multiple lines compressed into a single line. Perform secondary research on any questions raised. You may use \`oc-agentic-investigator\` to research about any concerns, in parallel, that deal directly with the codebase. \`oc-agentic-investigator\` should be called with the following format: \`I am uncertain about these THE_POINT. This is my current assumption THE_ASSUMPTION. Here is the CONTEXT. This is were I would begin: INVESTIGATION_ENTRY_POINT. Can you help provide factual clarity?\`. Use your enhanced contextual understanding and ability to investigate to immediately reject or accept points, synthesizing new points, or making any other adjustments to the task plan. Ensure that your plan remains within the constraints of the sub problems to solve. Call \`update_task\` with the refined task specification to update the current task. Wait for successful task update.",
>>>>>>> 40ff47ae
        },
        {
          "column": 35,
          "line": 264,
          "type": "newline",
          "value": "
      ",
        },
        {
          "column": 1,
          "line": 265,
          "type": "newline",
          "value": "
      ",
        },
        {
          "column": 1,
          "line": 266,
          "type": "colon",
          "value": ":",
        },
        {
          "column": 2,
          "line": 266,
          "type": "content",
          "value": "Do immediately",
        },
        {
          "column": 17,
          "line": 266,
          "type": "newline",
          "value": "
      ",
        },
        {
          "column": 1,
          "line": 267,
          "type": "state",
          "value": "automated_one_shot_redefine_task",
        },
        {
          "column": 33,
          "line": 267,
          "type": "to",
          "value": "to",
        },
        {
          "column": 36,
          "line": 267,
          "type": "state",
          "value": "automated_one_shot_run_task",
        },
        {
          "column": 64,
          "line": 267,
          "type": "newline",
          "value": "
      ",
        },
        {
          "column": 1,
          "line": 268,
          "type": "newline",
          "value": "
      ",
        },
        {
          "column": 1,
          "line": 269,
          "type": "colon",
          "value": ":",
        },
        {
          "column": 2,
          "line": 269,
          "type": "content",
          "value": "Introspect: Task is complete. IMPORTANT: THIS IS STRICT 100% COMPLETION. YOU ARE NOT ALLOWED TO BYPASS THIS REQUIREMENT. DOING SO WILL CAUSE SERIOUS PROGRAM CORRUPTION.",
        },
        {
          "column": 171,
          "line": 269,
          "type": "newline",
          "value": "
      ",
        },
        {
          "column": 1,
          "line": 270,
          "type": "state",
          "value": "automated_one_shot_run_task",
        },
        {
          "column": 28,
          "line": 270,
          "type": "to",
          "value": "to",
        },
        {
          "column": 31,
          "line": 270,
          "type": "state",
          "value": "automated_one_shot_all_tasks_complete",
        },
        {
          "column": 69,
          "line": 270,
          "type": "colon",
          "value": ":",
        },
        {
          "column": 70,
          "line": 270,
          "type": "content",
          "value": "Synthesize current task specification with actual work done to produce updated task. Be precise with your editing. Call \`update_task\` to update the task as completed with new details. Wait for successful task update. Call \`get_project\` to get full task details. Decide acceptability automatically using previously gathered validation results. Present completed work to human for review. Show synthesized execution summary and diffs. Provide the user with three choices: - Quick review: human inspects, provides concise feedback; system will synthesize comments and attempt automated fixes then resume automated execution. - Precise review: human will hand off to the main review chain for deeper human-driven acceptance and possible merge into the main workflow (all_tasks_complete). - Finish: accept and return to initial_loaded.",
        },
        {
          "column": 49,
          "line": 280,
          "type": "newline",
          "value": "
      ",
        },
        {
          "column": 1,
          "line": 281,
          "type": "newline",
          "value": "
      ",
        },
        {
          "column": 1,
          "line": 282,
          "type": "colon",
          "value": ":",
        },
        {
          "column": 2,
          "line": 282,
          "type": "content",
          "value": "Ask: Do you want to perform a quick review?",
        },
        {
          "column": 47,
          "line": 282,
          "type": "newline",
          "value": "
      ",
        },
        {
          "column": 1,
          "line": 283,
          "type": "state",
          "value": "automated_one_shot_all_tasks_complete",
        },
        {
          "column": 38,
          "line": 283,
          "type": "to",
          "value": "to",
        },
        {
          "column": 41,
          "line": 283,
          "type": "state",
          "value": "human_review_quick",
        },
        {
          "column": 60,
          "line": 283,
          "type": "colon",
          "value": ":",
        },
        {
          "column": 61,
          "line": 283,
          "type": "content",
          "value": "Collect human feedback. Ask the user for explicit review notes and any blockers. Wait for user input. Synthesize feedback into concrete changelist This synthesized task plan MUST contain the following: 1. It must contain all the work already done. These sub-tasks should be classified as tasks that must be evaluated and reattempted if the evaluation failed. Evaluation means ensuring that the task is actually complete. 2. It must append all the new sub-tasks that must be completed. 3. It must not drop uncompleted sub-tasks from the current main task. Those must still be enforced. This list will be used in the next task execution",
        },
        {
          "column": 52,
          "line": 290,
          "type": "newline",
          "value": "
      ",
        },
        {
          "column": 1,
          "line": 291,
          "type": "newline",
          "value": "
      ",
        },
        {
          "column": 1,
          "line": 292,
          "type": "colon",
          "value": ":",
        },
        {
          "column": 2,
          "line": 292,
          "type": "content",
          "value": "Do immediately",
        },
        {
          "column": 17,
          "line": 292,
          "type": "newline",
          "value": "
      ",
        },
        {
          "column": 1,
          "line": 293,
          "type": "state",
          "value": "human_review_quick",
        },
        {
          "column": 19,
          "line": 293,
          "type": "to",
          "value": "to",
        },
        {
          "column": 22,
          "line": 293,
          "type": "state",
          "value": "automated_one_shot_loop_tasks",
        },
        {
          "column": 52,
          "line": 293,
          "type": "newline",
          "value": "
      ",
        },
        {
          "column": 1,
          "line": 294,
          "type": "newline",
          "value": "
      ",
        },
        {
          "column": 1,
          "line": 295,
          "type": "colon",
          "value": ":",
        },
        {
          "column": 2,
          "line": 295,
          "type": "content",
          "value": "Ask: Do you want to perform a detailed review?",
        },
        {
          "column": 49,
          "line": 295,
          "type": "newline",
          "value": "
      ",
        },
        {
          "column": 1,
          "line": 296,
          "type": "state",
          "value": "automated_one_shot_all_tasks_complete",
        },
        {
          "column": 38,
          "line": 296,
          "type": "to",
          "value": "to",
        },
        {
          "column": 41,
          "line": 296,
          "type": "state",
          "value": "human_review_detailed",
        },
        {
          "column": 63,
          "line": 296,
          "type": "colon",
          "value": ":",
        },
        {
          "column": 64,
          "line": 296,
          "type": "content",
          "value": "Collect human feedback. Ask the user for explicit review notes and any blockers. Wait for user input. Synthesize feedback into concrete changelist This list will be used in the next task execution",
        },
        {
          "column": 52,
          "line": 299,
          "type": "newline",
          "value": "
      ",
        },
        {
          "column": 1,
          "line": 300,
          "type": "newline",
          "value": "
      ",
        },
        {
          "column": 1,
          "line": 301,
          "type": "colon",
          "value": ":",
        },
        {
          "column": 2,
          "line": 301,
          "type": "content",
          "value": "Do immediately",
        },
        {
          "column": 17,
          "line": 301,
          "type": "newline",
          "value": "
      ",
        },
        {
          "column": 1,
          "line": 302,
          "type": "state",
          "value": "human_review_detailed",
        },
        {
          "column": 22,
          "line": 302,
          "type": "to",
          "value": "to",
        },
        {
          "column": 25,
          "line": 302,
          "type": "state",
          "value": "run_task",
        },
        {
          "column": 34,
          "line": 302,
          "type": "newline",
          "value": "
      ",
        },
        {
          "column": 1,
          "line": 303,
          "type": "newline",
          "value": "
      ",
        },
        {
          "column": 1,
          "line": 304,
          "type": "colon",
          "value": ":",
        },
        {
          "column": 2,
          "line": 304,
          "type": "content",
          "value": "Ask: Do you want to finish?",
        },
        {
          "column": 30,
          "line": 304,
          "type": "newline",
          "value": "
      ",
        },
        {
          "column": 1,
          "line": 305,
          "type": "state",
          "value": "automated_one_shot_all_tasks_complete",
        },
        {
          "column": 38,
          "line": 305,
          "type": "to",
          "value": "to",
        },
        {
          "column": 41,
          "line": 305,
          "type": "state",
          "value": "initial_loaded",
        },
        {
          "column": 56,
          "line": 305,
          "type": "newline",
          "value": "
      ",
        },
        {
          "column": 1,
          "line": 306,
          "type": "newline",
          "value": "
      ",
        },
        {
          "column": 1,
          "line": 307,
          "type": "eof",
          "value": "",
        },
      ]
    `);
  });
});<|MERGE_RESOLUTION|>--- conflicted
+++ resolved
@@ -257,150 +257,99 @@
           "column": 38,
           "line": 25,
           "type": "content",
-          "value": "Analyze current commit changes using \`jj diff --summary -r @\` to understand what work has been completed. Use \`oc-agentic-investigator\` to extract task details from actual file changes and commit context. Use \`oc-agentic-inquisitor\` for iterative plan refinement until task specification accurately reflects completed work. Create task documentation using \`create_task\` with (new="current") based on analysis of actual changes, not planned work. Loop back to initial_loaded state after completion without human interaction.",
+          "value": "Only fetch current commit changes using \`jj diff --summary -r @\` to understand what files have changed. Use \`oc-agentic-investigator\` to extract task details from actual file changes and commit context. You must explictly instruct for the following: Changes must be based off why a file was changed from its previous code to its current code. That change can be extracted using \`jj file show -r @ FILENAME\` for the current file and \`jj file show -r @- FILENAME\` for the previous file. YOU MUST NOT BASE IT OFF THE ENTIRE FILE'S CONTENT BLINDLY. Announce your conclusions out loud. Use \`oc-agentic-inquisitor\` for iterative plan refinement until task specification accurately reflects completed work. Announce your conclusions out loud. Create task documentation using \`create_task\` with (new="current") based on analysis of actual changes, not planned work. ENSURE you ground your decisions the change of contents. Loop back to initial_loaded state after completion without human interaction.",
         },
         {
           "column": 80,
-          "line": 30,
-          "type": "newline",
-          "value": "
-      ",
-        },
-        {
-          "column": 1,
-          "line": 31,
-          "type": "newline",
-          "value": "
-      ",
-        },
-        {
-          "column": 1,
-          "line": 32,
-          "type": "colon",
-          "value": ":",
-        },
-        {
-          "column": 2,
-          "line": 32,
+          "line": 33,
+          "type": "newline",
+          "value": "
+      ",
+        },
+        {
+          "column": 1,
+          "line": 34,
+          "type": "newline",
+          "value": "
+      ",
+        },
+        {
+          "column": 1,
+          "line": 35,
+          "type": "colon",
+          "value": ":",
+        },
+        {
+          "column": 2,
+          "line": 35,
           "type": "content",
           "value": "Do: When user is done clarifying their task.",
         },
         {
           "column": 47,
-          "line": 32,
-          "type": "newline",
-          "value": "
-      ",
-        },
-        {
-          "column": 1,
-          "line": 33,
+          "line": 35,
+          "type": "newline",
+          "value": "
+      ",
+        },
+        {
+          "column": 1,
+          "line": 36,
           "type": "state",
           "value": "create_task",
         },
         {
           "column": 12,
-          "line": 33,
+          "line": 36,
           "type": "to",
           "value": "to",
         },
         {
           "column": 15,
-          "line": 33,
+          "line": 36,
           "type": "state",
           "value": "checked_task",
         },
         {
           "column": 28,
-          "line": 33,
+          "line": 36,
           "type": "colon",
           "value": ":",
         },
         {
           "column": 29,
-          "line": 33,
+          "line": 36,
           "type": "content",
           "value": "Format input for \`update_task\` and pass ONLY THAT INPUT to \`oc-agentic-inquisitor\`. Your message format will be \`[requirements] This needs clarity how execution will be carried out. Execution on this task must be strictly deterministic [specification] THE_TASK_SPECIFICATION\`. \`THE_TASK_SPECIFICATION\` needs to have its multiple lines compressed into a single line. Perform secondary research on any questions raised. You may use \`oc-agentic-investigator\` to research about any concerns, in parallel, that deal directly with the codebase. \`oc-agentic-investigator\` should be called with the following format: \`I am uncertain about these THE_POINT. This is my current assumption THE_ASSUMPTION. Here is the CONTEXT. This is where I would begin: INVESTIGATION_ENTRY_POINT. Can you help provide factual clarity?\`. Use your contextual understanding and ability to investigate to accept or reject points, synthesize new points, or make adjustments to the task. Clearly mark remaining uncertainties for the user to resolve. Present the reply including all automatic adjustments and uncertainties, then ask the user whether to apply or ignore recommendations.",
         },
         {
           "column": 137,
-          "line": 40,
-          "type": "newline",
-          "value": "
-      ",
-        },
-        {
-          "column": 1,
-          "line": 41,
-          "type": "newline",
-          "value": "
-      ",
-        },
-        {
-          "column": 1,
-          "line": 42,
-          "type": "colon",
-          "value": ":",
-        },
-        {
-          "column": 2,
-          "line": 42,
+          "line": 43,
+          "type": "newline",
+          "value": "
+      ",
+        },
+        {
+          "column": 1,
+          "line": 44,
+          "type": "newline",
+          "value": "
+      ",
+        },
+        {
+          "column": 1,
+          "line": 45,
+          "type": "colon",
+          "value": ":",
+        },
+        {
+          "column": 2,
+          "line": 45,
           "type": "content",
           "value": "Ask: Can you provide clarity on all the above points?",
         },
         {
           "column": 56,
-          "line": 42,
-          "type": "newline",
-          "value": "
-      ",
-        },
-        {
-          "column": 1,
-          "line": 43,
-          "type": "state",
-          "value": "checked_task",
-        },
-        {
-          "column": 13,
-          "line": 43,
-          "type": "to",
-          "value": "to",
-        },
-        {
-          "column": 16,
-          "line": 43,
-          "type": "state",
-          "value": "checked_task",
-        },
-        {
-          "column": 29,
-          "line": 43,
-          "type": "newline",
-          "value": "
-      ",
-        },
-        {
-          "column": 1,
-          "line": 44,
-          "type": "newline",
-          "value": "
-      ",
-        },
-        {
-          "column": 1,
-          "line": 45,
-          "type": "colon",
-          "value": ":",
-        },
-        {
-          "column": 2,
-          "line": 45,
-          "type": "content",
-          "value": "Ask: Would you like to proceed (anyway) to updating the task?",
-        },
-        {
-          "column": 64,
           "line": 45,
           "type": "newline",
           "value": "
@@ -422,325 +371,325 @@
           "column": 16,
           "line": 46,
           "type": "state",
+          "value": "checked_task",
+        },
+        {
+          "column": 29,
+          "line": 46,
+          "type": "newline",
+          "value": "
+      ",
+        },
+        {
+          "column": 1,
+          "line": 47,
+          "type": "newline",
+          "value": "
+      ",
+        },
+        {
+          "column": 1,
+          "line": 48,
+          "type": "colon",
+          "value": ":",
+        },
+        {
+          "column": 2,
+          "line": 48,
+          "type": "content",
+          "value": "Ask: Would you like to proceed (anyway) to updating the task?",
+        },
+        {
+          "column": 64,
+          "line": 48,
+          "type": "newline",
+          "value": "
+      ",
+        },
+        {
+          "column": 1,
+          "line": 49,
+          "type": "state",
+          "value": "checked_task",
+        },
+        {
+          "column": 13,
+          "line": 49,
+          "type": "to",
+          "value": "to",
+        },
+        {
+          "column": 16,
+          "line": 49,
+          "type": "state",
           "value": "commit_create_task",
         },
         {
           "column": 35,
-          "line": 46,
+          "line": 49,
           "type": "colon",
           "value": ":",
         },
         {
           "column": 36,
-          "line": 46,
+          "line": 49,
           "type": "content",
           "value": "Consolidate everything discussed in detail, without missing anything, and use it to call \`create_task\` with (new="auto"). Wait for reply.",
         },
         {
           "column": 18,
-          "line": 48,
-          "type": "newline",
-          "value": "
-      ",
-        },
-        {
-          "column": 1,
-          "line": 49,
-          "type": "newline",
-          "value": "
-      ",
-        },
-        {
-          "column": 1,
-          "line": 50,
-          "type": "colon",
-          "value": ":",
-        },
-        {
-          "column": 2,
-          "line": 50,
+          "line": 51,
+          "type": "newline",
+          "value": "
+      ",
+        },
+        {
+          "column": 1,
+          "line": 52,
+          "type": "newline",
+          "value": "
+      ",
+        },
+        {
+          "column": 1,
+          "line": 53,
+          "type": "colon",
+          "value": ":",
+        },
+        {
+          "column": 2,
+          "line": 53,
           "type": "content",
           "value": "Do immediately",
         },
         {
           "column": 17,
-          "line": 50,
-          "type": "newline",
-          "value": "
-      ",
-        },
-        {
-          "column": 1,
-          "line": 51,
+          "line": 53,
+          "type": "newline",
+          "value": "
+      ",
+        },
+        {
+          "column": 1,
+          "line": 54,
           "type": "state",
           "value": "document_work_done",
         },
         {
           "column": 19,
-          "line": 51,
+          "line": 54,
           "type": "to",
           "value": "to",
         },
         {
           "column": 22,
-          "line": 51,
+          "line": 54,
           "type": "state",
           "value": "analyze_commit_changes",
         },
         {
           "column": 45,
-          "line": 51,
+          "line": 54,
           "type": "colon",
           "value": ":",
         },
         {
           "column": 46,
-          "line": 51,
+          "line": 54,
           "type": "content",
           "value": "Run \`jj diff --summary -r @\` to get summary of current commit changes. Extract file paths, change types, and modification patterns from diff output. Prepare context for commit analysis including changed files and their purposes.",
         },
         {
           "column": 82,
-          "line": 54,
-          "type": "newline",
-          "value": "
-      ",
-        },
-        {
-          "column": 1,
-          "line": 55,
-          "type": "newline",
-          "value": "
-      ",
-        },
-        {
-          "column": 1,
-          "line": 56,
-          "type": "colon",
-          "value": ":",
-        },
-        {
-          "column": 2,
-          "line": 56,
+          "line": 57,
+          "type": "newline",
+          "value": "
+      ",
+        },
+        {
+          "column": 1,
+          "line": 58,
+          "type": "newline",
+          "value": "
+      ",
+        },
+        {
+          "column": 1,
+          "line": 59,
+          "type": "colon",
+          "value": ":",
+        },
+        {
+          "column": 2,
+          "line": 59,
           "type": "content",
           "value": "Do immediately",
         },
         {
           "column": 17,
-          "line": 56,
-          "type": "newline",
-          "value": "
-      ",
-        },
-        {
-          "column": 1,
-          "line": 57,
+          "line": 59,
+          "type": "newline",
+          "value": "
+      ",
+        },
+        {
+          "column": 1,
+          "line": 60,
           "type": "state",
           "value": "analyze_commit_changes",
         },
         {
           "column": 23,
-          "line": 57,
+          "line": 60,
           "type": "to",
           "value": "to",
         },
         {
           "column": 26,
-          "line": 57,
+          "line": 60,
           "type": "state",
           "value": "investigate_changes",
         },
         {
           "column": 46,
-          "line": 57,
+          "line": 60,
           "type": "colon",
           "value": ":",
         },
         {
           "column": 47,
-          "line": 57,
+          "line": 60,
           "type": "content",
           "value": "Pass commit analysis context to \`oc-agentic-investigator\`. Your message format will be \`I need to understand the work completed in this commit. Here are the file changes: DIFF_SUMMARY. I want to extract task details including type, scope, title, intent, objectives, and constraints based on actual changes made, not planned work. Can you help analyze what was actually accomplished?\`. Wait for investigator analysis of actual changes and their business impact. Extract technical details, scope of changes, and implementation approach from analysis.",
         },
         {
           "column": 90,
-          "line": 61,
-          "type": "newline",
-          "value": "
-      ",
-        },
-        {
-          "column": 1,
-          "line": 62,
-          "type": "newline",
-          "value": "
-      ",
-        },
-        {
-          "column": 1,
-          "line": 63,
-          "type": "colon",
-          "value": ":",
-        },
-        {
-          "column": 2,
-          "line": 63,
+          "line": 64,
+          "type": "newline",
+          "value": "
+      ",
+        },
+        {
+          "column": 1,
+          "line": 65,
+          "type": "newline",
+          "value": "
+      ",
+        },
+        {
+          "column": 1,
+          "line": 66,
+          "type": "colon",
+          "value": ":",
+        },
+        {
+          "column": 2,
+          "line": 66,
           "type": "content",
           "value": "Do immediately",
         },
         {
           "column": 17,
-          "line": 63,
-          "type": "newline",
-          "value": "
-      ",
-        },
-        {
-          "column": 1,
-          "line": 64,
+          "line": 66,
+          "type": "newline",
+          "value": "
+      ",
+        },
+        {
+          "column": 1,
+          "line": 67,
           "type": "state",
           "value": "investigate_changes",
         },
         {
           "column": 20,
-          "line": 64,
+          "line": 67,
           "type": "to",
           "value": "to",
         },
         {
           "column": 23,
-          "line": 64,
+          "line": 67,
           "type": "state",
           "value": "refine_task_spec",
         },
         {
           "column": 40,
-          "line": 64,
+          "line": 67,
           "type": "colon",
           "value": ":",
         },
         {
           "column": 41,
-          "line": 64,
+          "line": 67,
           "type": "content",
           "value": "Format extracted task details and pass to \`oc-agentic-inquisitor\`. Your message format will be \`[requirements] This task specification needs to accurately reflect completed work for retroactive documentation. The specification must be based on actual file changes and implementation details, not planned work. [specification] EXTRACTED_TASK_DETAILS\`. Wait for inquisitor refinement of task specification. Iterate with inquisitor until task specification accurately captures completed work. Ensure task type, scope, title, intent, objectives, and constraints reflect actual implementation.",
         },
         {
           "column": 101,
-          "line": 69,
-          "type": "newline",
-          "value": "
-      ",
-        },
-        {
-          "column": 1,
-          "line": 70,
-          "type": "newline",
-          "value": "
-      ",
-        },
-        {
-          "column": 1,
-          "line": 71,
-          "type": "colon",
-          "value": ":",
-        },
-        {
-          "column": 2,
-          "line": 71,
+          "line": 72,
+          "type": "newline",
+          "value": "
+      ",
+        },
+        {
+          "column": 1,
+          "line": 73,
+          "type": "newline",
+          "value": "
+      ",
+        },
+        {
+          "column": 1,
+          "line": 74,
+          "type": "colon",
+          "value": ":",
+        },
+        {
+          "column": 2,
+          "line": 74,
           "type": "content",
           "value": "Do immediately",
         },
         {
           "column": 17,
-          "line": 71,
-          "type": "newline",
-          "value": "
-      ",
-        },
-        {
-          "column": 1,
-          "line": 72,
+          "line": 74,
+          "type": "newline",
+          "value": "
+      ",
+        },
+        {
+          "column": 1,
+          "line": 75,
           "type": "state",
           "value": "refine_task_spec",
         },
         {
           "column": 17,
-          "line": 72,
+          "line": 75,
           "type": "to",
           "value": "to",
         },
         {
           "column": 20,
-          "line": 72,
+          "line": 75,
           "type": "state",
           "value": "create_documentation_task",
         },
         {
           "column": 46,
-          "line": 72,
+          "line": 75,
           "type": "colon",
           "value": ":",
         },
         {
           "column": 47,
-          "line": 72,
+          "line": 75,
           "type": "content",
           "value": "Use refined task specification to call \`create_task\` with (new="current"). This will document the current commit with the analyzed task details. Ensure all task fields accurately reflect the completed work based on commit analysis. Wait for successful task creation.",
         },
         {
           "column": 37,
-          "line": 76,
-          "type": "newline",
-          "value": "
-      ",
-        },
-        {
-          "column": 1,
-          "line": 77,
-          "type": "newline",
-          "value": "
-      ",
-        },
-        {
-          "column": 1,
-          "line": 78,
-          "type": "colon",
-          "value": ":",
-        },
-        {
-          "column": 2,
-          "line": 78,
-          "type": "content",
-          "value": "Do immediately",
-        },
-        {
-          "column": 17,
-          "line": 78,
-          "type": "newline",
-          "value": "
-      ",
-        },
-        {
-          "column": 1,
-          "line": 79,
-          "type": "state",
-          "value": "create_documentation_task",
-        },
-        {
-          "column": 26,
-          "line": 79,
-          "type": "to",
-          "value": "to",
-        },
-        {
-          "column": 29,
-          "line": 79,
-          "type": "state",
-          "value": "initial_loaded",
-        },
-        {
-          "column": 44,
           "line": 79,
           "type": "newline",
           "value": "
@@ -776,1161 +725,1161 @@
           "column": 1,
           "line": 82,
           "type": "state",
+          "value": "create_documentation_task",
+        },
+        {
+          "column": 26,
+          "line": 82,
+          "type": "to",
+          "value": "to",
+        },
+        {
+          "column": 29,
+          "line": 82,
+          "type": "state",
+          "value": "initial_loaded",
+        },
+        {
+          "column": 44,
+          "line": 82,
+          "type": "newline",
+          "value": "
+      ",
+        },
+        {
+          "column": 1,
+          "line": 83,
+          "type": "newline",
+          "value": "
+      ",
+        },
+        {
+          "column": 1,
+          "line": 84,
+          "type": "colon",
+          "value": ":",
+        },
+        {
+          "column": 2,
+          "line": 84,
+          "type": "content",
+          "value": "Do immediately",
+        },
+        {
+          "column": 17,
+          "line": 84,
+          "type": "newline",
+          "value": "
+      ",
+        },
+        {
+          "column": 1,
+          "line": 85,
+          "type": "state",
           "value": "commit_create_task",
         },
         {
           "column": 19,
-          "line": 82,
+          "line": 85,
           "type": "to",
           "value": "to",
         },
         {
           "column": 22,
-          "line": 82,
+          "line": 85,
           "type": "state",
           "value": "refine_tasks",
         },
         {
           "column": 35,
-          "line": 82,
-          "type": "newline",
-          "value": "
-      ",
-        },
-        {
-          "column": 1,
-          "line": 83,
-          "type": "newline",
-          "value": "
-      ",
-        },
-        {
-          "column": 1,
-          "line": 84,
-          "type": "colon",
-          "value": ":",
-        },
-        {
-          "column": 2,
-          "line": 84,
+          "line": 85,
+          "type": "newline",
+          "value": "
+      ",
+        },
+        {
+          "column": 1,
+          "line": 86,
+          "type": "newline",
+          "value": "
+      ",
+        },
+        {
+          "column": 1,
+          "line": 87,
+          "type": "colon",
+          "value": ":",
+        },
+        {
+          "column": 2,
+          "line": 87,
           "type": "content",
           "value": "Ask: Would you like to create a new task?",
         },
         {
           "column": 44,
-          "line": 84,
-          "type": "newline",
-          "value": "
-      ",
-        },
-        {
-          "column": 1,
-          "line": 85,
+          "line": 87,
+          "type": "newline",
+          "value": "
+      ",
+        },
+        {
+          "column": 1,
+          "line": 88,
           "type": "state",
           "value": "refine_tasks",
         },
         {
           "column": 13,
-          "line": 85,
+          "line": 88,
           "type": "to",
           "value": "to",
         },
         {
           "column": 16,
-          "line": 85,
+          "line": 88,
           "type": "state",
           "value": "create_task",
         },
         {
           "column": 28,
-          "line": 85,
+          "line": 88,
           "type": "colon",
           "value": ":",
         },
         {
           "column": 29,
-          "line": 85,
+          "line": 88,
           "type": "content",
           "value": "Ask to define the specifics of the task. These specifics will be used to create the task with \`create_task\` (without new parameter). Detail the task specifics including type, scope, title, intent, objectives, and constraints.",
         },
         {
           "column": 95,
-          "line": 88,
-          "type": "newline",
-          "value": "
-      ",
-        },
-        {
-          "column": 1,
-          "line": 89,
-          "type": "newline",
-          "value": "
-      ",
-        },
-        {
-          "column": 1,
-          "line": 90,
-          "type": "colon",
-          "value": ":",
-        },
-        {
-          "column": 2,
-          "line": 90,
+          "line": 91,
+          "type": "newline",
+          "value": "
+      ",
+        },
+        {
+          "column": 1,
+          "line": 92,
+          "type": "newline",
+          "value": "
+      ",
+        },
+        {
+          "column": 1,
+          "line": 93,
+          "type": "colon",
+          "value": ":",
+        },
+        {
+          "column": 2,
+          "line": 93,
           "type": "content",
           "value": "Ask: Are there any tasks you want to update?",
         },
         {
           "column": 47,
-          "line": 90,
-          "type": "newline",
-          "value": "
-      ",
-        },
-        {
-          "column": 1,
-          "line": 91,
+          "line": 93,
+          "type": "newline",
+          "value": "
+      ",
+        },
+        {
+          "column": 1,
+          "line": 94,
           "type": "state",
           "value": "refine_tasks",
         },
         {
           "column": 13,
-          "line": 91,
+          "line": 94,
           "type": "to",
           "value": "to",
         },
         {
           "column": 16,
-          "line": 91,
+          "line": 94,
           "type": "state",
           "value": "update_task",
         },
         {
           "column": 28,
-          "line": 91,
+          "line": 94,
           "type": "colon",
           "value": ":",
         },
         {
           "column": 29,
-          "line": 91,
+          "line": 94,
           "type": "content",
           "value": "Ask the details of the task the user wants to update. Create the new expected task details. Await for user to confirm or continue refining the task. On confirmation, proceed to update the task with \`update_task\`.",
         },
         {
           "column": 66,
-          "line": 95,
-          "type": "newline",
-          "value": "
-      ",
-        },
-        {
-          "column": 1,
-          "line": 96,
-          "type": "newline",
-          "value": "
-      ",
-        },
-        {
-          "column": 1,
-          "line": 97,
-          "type": "colon",
-          "value": ":",
-        },
-        {
-          "column": 2,
-          "line": 97,
+          "line": 98,
+          "type": "newline",
+          "value": "
+      ",
+        },
+        {
+          "column": 1,
+          "line": 99,
+          "type": "newline",
+          "value": "
+      ",
+        },
+        {
+          "column": 1,
+          "line": 100,
+          "type": "colon",
+          "value": ":",
+        },
+        {
+          "column": 2,
+          "line": 100,
           "type": "content",
           "value": "Do immediately",
         },
         {
           "column": 17,
-          "line": 97,
-          "type": "newline",
-          "value": "
-      ",
-        },
-        {
-          "column": 1,
-          "line": 98,
+          "line": 100,
+          "type": "newline",
+          "value": "
+      ",
+        },
+        {
+          "column": 1,
+          "line": 101,
           "type": "state",
           "value": "update_task",
         },
         {
           "column": 12,
-          "line": 98,
+          "line": 101,
           "type": "to",
           "value": "to",
         },
         {
           "column": 15,
-          "line": 98,
+          "line": 101,
           "type": "state",
           "value": "refine_tasks",
-        },
-        {
-          "column": 28,
-          "line": 98,
-          "type": "newline",
-          "value": "
-      ",
-        },
-        {
-          "column": 1,
-          "line": 99,
-          "type": "newline",
-          "value": "
-      ",
-        },
-        {
-          "column": 1,
-          "line": 100,
-          "type": "colon",
-          "value": ":",
-        },
-        {
-          "column": 2,
-          "line": 100,
-          "type": "content",
-          "value": "Ask: Would you like to delete a specific task or tasks?",
-        },
-        {
-          "column": 58,
-          "line": 100,
-          "type": "newline",
-          "value": "
-      ",
-        },
-        {
-          "column": 1,
-          "line": 101,
-          "type": "state",
-          "value": "refine_tasks",
-        },
-        {
-          "column": 13,
-          "line": 101,
-          "type": "to",
-          "value": "to",
-        },
-        {
-          "column": 16,
-          "line": 101,
-          "type": "state",
-          "value": "delete_task",
         },
         {
           "column": 28,
           "line": 101,
+          "type": "newline",
+          "value": "
+      ",
+        },
+        {
+          "column": 1,
+          "line": 102,
+          "type": "newline",
+          "value": "
+      ",
+        },
+        {
+          "column": 1,
+          "line": 103,
+          "type": "colon",
+          "value": ":",
+        },
+        {
+          "column": 2,
+          "line": 103,
+          "type": "content",
+          "value": "Ask: Would you like to delete a specific task or tasks?",
+        },
+        {
+          "column": 58,
+          "line": 103,
+          "type": "newline",
+          "value": "
+      ",
+        },
+        {
+          "column": 1,
+          "line": 104,
+          "type": "state",
+          "value": "refine_tasks",
+        },
+        {
+          "column": 13,
+          "line": 104,
+          "type": "to",
+          "value": "to",
+        },
+        {
+          "column": 16,
+          "line": 104,
+          "type": "state",
+          "value": "delete_task",
+        },
+        {
+          "column": 28,
+          "line": 104,
           "type": "colon",
           "value": ":",
         },
         {
           "column": 29,
-          "line": 101,
+          "line": 104,
           "type": "content",
           "value": "Call \`delete_task\` to delete task in question. Wait for reply.",
         },
         {
           "column": 18,
-          "line": 103,
-          "type": "newline",
-          "value": "
-      ",
-        },
-        {
-          "column": 1,
-          "line": 104,
-          "type": "newline",
-          "value": "
-      ",
-        },
-        {
-          "column": 1,
-          "line": 105,
-          "type": "colon",
-          "value": ":",
-        },
-        {
-          "column": 2,
-          "line": 105,
+          "line": 106,
+          "type": "newline",
+          "value": "
+      ",
+        },
+        {
+          "column": 1,
+          "line": 107,
+          "type": "newline",
+          "value": "
+      ",
+        },
+        {
+          "column": 1,
+          "line": 108,
+          "type": "colon",
+          "value": ":",
+        },
+        {
+          "column": 2,
+          "line": 108,
           "type": "content",
           "value": "Do immediately",
         },
         {
           "column": 17,
-          "line": 105,
-          "type": "newline",
-          "value": "
-      ",
-        },
-        {
-          "column": 1,
-          "line": 106,
+          "line": 108,
+          "type": "newline",
+          "value": "
+      ",
+        },
+        {
+          "column": 1,
+          "line": 109,
           "type": "state",
           "value": "delete_task",
         },
         {
           "column": 12,
-          "line": 106,
+          "line": 109,
           "type": "to",
           "value": "to",
         },
         {
           "column": 15,
-          "line": 106,
+          "line": 109,
           "type": "state",
           "value": "refine_tasks",
         },
         {
           "column": 28,
-          "line": 106,
-          "type": "newline",
-          "value": "
-      ",
-        },
-        {
-          "column": 1,
-          "line": 107,
-          "type": "newline",
-          "value": "
-      ",
-        },
-        {
-          "column": 1,
-          "line": 108,
-          "type": "colon",
-          "value": ":",
-        },
-        {
-          "column": 2,
-          "line": 108,
+          "line": 109,
+          "type": "newline",
+          "value": "
+      ",
+        },
+        {
+          "column": 1,
+          "line": 110,
+          "type": "newline",
+          "value": "
+      ",
+        },
+        {
+          "column": 1,
+          "line": 111,
+          "type": "colon",
+          "value": ":",
+        },
+        {
+          "column": 2,
+          "line": 111,
           "type": "content",
           "value": "Ask: Would you like to reorder specific tasks?",
         },
         {
           "column": 49,
-          "line": 108,
-          "type": "newline",
-          "value": "
-      ",
-        },
-        {
-          "column": 1,
-          "line": 109,
+          "line": 111,
+          "type": "newline",
+          "value": "
+      ",
+        },
+        {
+          "column": 1,
+          "line": 112,
           "type": "state",
           "value": "refine_tasks",
         },
         {
           "column": 13,
-          "line": 109,
+          "line": 112,
           "type": "to",
           "value": "to",
         },
         {
           "column": 16,
-          "line": 109,
+          "line": 112,
           "type": "state",
           "value": "reorder_tasks",
         },
         {
           "column": 30,
-          "line": 109,
+          "line": 112,
           "type": "colon",
           "value": ":",
         },
         {
           "column": 31,
-          "line": 109,
+          "line": 112,
           "type": "content",
           "value": "Call \`reorder_tasks\` to reorder tasks. Wait for reply.",
         },
         {
           "column": 18,
-          "line": 111,
-          "type": "newline",
-          "value": "
-      ",
-        },
-        {
-          "column": 1,
-          "line": 112,
-          "type": "newline",
-          "value": "
-      ",
-        },
-        {
-          "column": 1,
-          "line": 113,
-          "type": "colon",
-          "value": ":",
-        },
-        {
-          "column": 2,
-          "line": 113,
+          "line": 114,
+          "type": "newline",
+          "value": "
+      ",
+        },
+        {
+          "column": 1,
+          "line": 115,
+          "type": "newline",
+          "value": "
+      ",
+        },
+        {
+          "column": 1,
+          "line": 116,
+          "type": "colon",
+          "value": ":",
+        },
+        {
+          "column": 2,
+          "line": 116,
           "type": "content",
           "value": "Do immediately",
         },
         {
           "column": 17,
-          "line": 113,
-          "type": "newline",
-          "value": "
-      ",
-        },
-        {
-          "column": 1,
-          "line": 114,
+          "line": 116,
+          "type": "newline",
+          "value": "
+      ",
+        },
+        {
+          "column": 1,
+          "line": 117,
           "type": "state",
           "value": "reorder_tasks",
         },
         {
           "column": 14,
-          "line": 114,
+          "line": 117,
           "type": "to",
           "value": "to",
         },
         {
           "column": 17,
-          "line": 114,
+          "line": 117,
           "type": "state",
           "value": "refine_tasks",
         },
         {
           "column": 30,
-          "line": 114,
-          "type": "newline",
-          "value": "
-      ",
-        },
-        {
-          "column": 1,
-          "line": 115,
-          "type": "newline",
-          "value": "
-      ",
-        },
-        {
-          "column": 1,
-          "line": 116,
-          "type": "colon",
-          "value": ":",
-        },
-        {
-          "column": 2,
-          "line": 116,
+          "line": 117,
+          "type": "newline",
+          "value": "
+      ",
+        },
+        {
+          "column": 1,
+          "line": 118,
+          "type": "newline",
+          "value": "
+      ",
+        },
+        {
+          "column": 1,
+          "line": 119,
+          "type": "colon",
+          "value": ":",
+        },
+        {
+          "column": 2,
+          "line": 119,
           "type": "content",
           "value": "Ask: Would you like to proceed to do a final check?",
         },
         {
           "column": 54,
-          "line": 116,
-          "type": "newline",
-          "value": "
-      ",
-        },
-        {
-          "column": 1,
-          "line": 117,
+          "line": 119,
+          "type": "newline",
+          "value": "
+      ",
+        },
+        {
+          "column": 1,
+          "line": 120,
           "type": "state",
           "value": "refine_tasks",
         },
         {
           "column": 13,
-          "line": 117,
+          "line": 120,
           "type": "to",
           "value": "to",
         },
         {
           "column": 16,
-          "line": 117,
+          "line": 120,
           "type": "state",
           "value": "final_check",
         },
         {
           "column": 28,
-          "line": 117,
+          "line": 120,
           "type": "colon",
           "value": ":",
         },
         {
           "column": 29,
-          "line": 117,
+          "line": 120,
           "type": "content",
           "value": "NEVER SKIP THIS EVEN IF IT WAS DONE BEFORE. QUESTIONS CAN CHANGE. Get full task list with \`get_project\`. Format output of \`get_project\` and pass ONLY THAT INPUT to \`oc-agentic-inquisitor\`. Your message format will be \`[requirements] This is a full task list. Every part needs to be internally coherent and logically sound. Each part must build up to a cohesive whole and no contradictions are allowed. Work done must be atomic. Planning must be exhaustive. [specification] THE_TASK_LIST_SPECIFICATION\`. Wait for reply from \`oc-agentic-inquisitor\`. You may use \`oc-agentic-investigator\` to research about any concerns, in parallel, that deal directly with the codebase. \`oc-agentic-investigator\` should be called with the following format: \`I am uncertain about these THE_POINT. This is my current assumption THE_ASSUMPTION. Here is the CONTEXT. This is were I would begin: INVESTIGATION_ENTRY_POINT. Can you help provide factual clarity?\`. Use your enhanced contextual understanding and ability to investigate to immediately reject or accept points, synthesizing new points, or making any other adjustments to the task list, leaving points with uncertainty as an exercise to the user to clarify. Present the synthesized full task list to the user, leaving no details out.",
         },
         {
           "column": 78,
-          "line": 126,
-          "type": "newline",
-          "value": "
-      ",
-        },
-        {
-          "column": 1,
-          "line": 127,
-          "type": "newline",
-          "value": "
-      ",
-        },
-        {
-          "column": 1,
-          "line": 128,
-          "type": "colon",
-          "value": ":",
-        },
-        {
-          "column": 2,
-          "line": 128,
+          "line": 129,
+          "type": "newline",
+          "value": "
+      ",
+        },
+        {
+          "column": 1,
+          "line": 130,
+          "type": "newline",
+          "value": "
+      ",
+        },
+        {
+          "column": 1,
+          "line": 131,
+          "type": "colon",
+          "value": ":",
+        },
+        {
+          "column": 2,
+          "line": 131,
           "type": "content",
           "value": "Ask: Do you accept these changes as the full task list?",
         },
         {
           "column": 58,
-          "line": 128,
-          "type": "newline",
-          "value": "
-      ",
-        },
-        {
-          "column": 1,
-          "line": 129,
+          "line": 131,
+          "type": "newline",
+          "value": "
+      ",
+        },
+        {
+          "column": 1,
+          "line": 132,
           "type": "state",
           "value": "final_check",
         },
         {
           "column": 12,
-          "line": 129,
+          "line": 132,
           "type": "to",
           "value": "to",
         },
         {
           "column": 15,
-          "line": 129,
+          "line": 132,
           "type": "state",
           "value": "parallel_update",
         },
         {
           "column": 31,
-          "line": 129,
+          "line": 132,
           "type": "colon",
           "value": ":",
         },
         {
           "column": 32,
-          "line": 129,
+          "line": 132,
           "type": "content",
           "value": "Update any tasks with any points that the user clarifies. Commit these changes in tasks with \`update_task\` Commit these changes in task order with \`reorder_tasks\` Commit these changes in task deletion with \`delete_task\`",
         },
         {
           "column": 59,
-          "line": 133,
-          "type": "newline",
-          "value": "
-      ",
-        },
-        {
-          "column": 1,
-          "line": 134,
-          "type": "newline",
-          "value": "
-      ",
-        },
-        {
-          "column": 1,
-          "line": 135,
-          "type": "colon",
-          "value": ":",
-        },
-        {
-          "column": 2,
-          "line": 135,
+          "line": 136,
+          "type": "newline",
+          "value": "
+      ",
+        },
+        {
+          "column": 1,
+          "line": 137,
+          "type": "newline",
+          "value": "
+      ",
+        },
+        {
+          "column": 1,
+          "line": 138,
+          "type": "colon",
+          "value": ":",
+        },
+        {
+          "column": 2,
+          "line": 138,
           "type": "content",
           "value": "Do immediately",
         },
         {
           "column": 17,
-          "line": 135,
-          "type": "newline",
-          "value": "
-      ",
-        },
-        {
-          "column": 1,
-          "line": 136,
+          "line": 138,
+          "type": "newline",
+          "value": "
+      ",
+        },
+        {
+          "column": 1,
+          "line": 139,
           "type": "state",
           "value": "parallel_update",
         },
         {
           "column": 16,
-          "line": 136,
+          "line": 139,
           "type": "to",
           "value": "to",
         },
         {
           "column": 19,
-          "line": 136,
+          "line": 139,
           "type": "state",
           "value": "final_check",
         },
         {
           "column": 31,
-          "line": 136,
-          "type": "newline",
-          "value": "
-      ",
-        },
-        {
-          "column": 1,
-          "line": 137,
-          "type": "newline",
-          "value": "
-      ",
-        },
-        {
-          "column": 1,
-          "line": 138,
-          "type": "colon",
-          "value": ":",
-        },
-        {
-          "column": 2,
-          "line": 138,
+          "line": 139,
+          "type": "newline",
+          "value": "
+      ",
+        },
+        {
+          "column": 1,
+          "line": 140,
+          "type": "newline",
+          "value": "
+      ",
+        },
+        {
+          "column": 1,
+          "line": 141,
+          "type": "colon",
+          "value": ":",
+        },
+        {
+          "column": 2,
+          "line": 141,
           "type": "content",
           "value": "Ask: Do want to continue on?",
         },
         {
           "column": 31,
-          "line": 138,
-          "type": "newline",
-          "value": "
-      ",
-        },
-        {
-          "column": 1,
-          "line": 139,
+          "line": 141,
+          "type": "newline",
+          "value": "
+      ",
+        },
+        {
+          "column": 1,
+          "line": 142,
           "type": "state",
           "value": "final_check",
         },
         {
           "column": 12,
-          "line": 139,
+          "line": 142,
           "type": "to",
           "value": "to",
         },
         {
           "column": 15,
-          "line": 139,
+          "line": 142,
           "type": "state",
           "value": "execution",
         },
         {
           "column": 25,
-          "line": 139,
+          "line": 142,
           "type": "colon",
           "value": ":",
         },
         {
           "column": 26,
-          "line": 139,
+          "line": 142,
           "type": "content",
           "value": "Update any tasks with any points that the user clarifies. Commit these changes in tasks with \`update_task\` Commit these changes in task order with \`reorder_tasks\` Commit these changes in task deletion with \`delete_task\` Call \`get_project\` to get full task details.",
         },
         {
           "column": 47,
-          "line": 144,
-          "type": "newline",
-          "value": "
-      ",
-        },
-        {
-          "column": 1,
-          "line": 145,
-          "type": "newline",
-          "value": "
-      ",
-        },
-        {
-          "column": 1,
-          "line": 146,
-          "type": "colon",
-          "value": ":",
-        },
-        {
-          "column": 2,
-          "line": 146,
+          "line": 147,
+          "type": "newline",
+          "value": "
+      ",
+        },
+        {
+          "column": 1,
+          "line": 148,
+          "type": "newline",
+          "value": "
+      ",
+        },
+        {
+          "column": 1,
+          "line": 149,
+          "type": "colon",
+          "value": ":",
+        },
+        {
+          "column": 2,
+          "line": 149,
           "type": "content",
           "value": "Do immediately",
         },
         {
           "column": 17,
-          "line": 146,
-          "type": "newline",
-          "value": "
-      ",
-        },
-        {
-          "column": 1,
-          "line": 147,
+          "line": 149,
+          "type": "newline",
+          "value": "
+      ",
+        },
+        {
+          "column": 1,
+          "line": 150,
           "type": "state",
           "value": "execution",
         },
         {
           "column": 10,
-          "line": 147,
+          "line": 150,
           "type": "to",
           "value": "to",
         },
         {
           "column": 13,
-          "line": 147,
+          "line": 150,
           "type": "state",
           "value": "loop_tasks",
         },
         {
           "column": 24,
-          "line": 147,
+          "line": 150,
           "type": "colon",
           "value": ":",
         },
         {
           "column": 25,
-          "line": 147,
+          "line": 150,
           "type": "content",
           "value": "Find first unfinished task. Go to first incomplete task with \`goto\`. Extract all current task details from \`get_project\`.",
         },
         {
           "column": 55,
-          "line": 150,
-          "type": "newline",
-          "value": "
-      ",
-        },
-        {
-          "column": 1,
-          "line": 151,
-          "type": "newline",
-          "value": "
-      ",
-        },
-        {
-          "column": 1,
-          "line": 152,
-          "type": "colon",
-          "value": ":",
-        },
-        {
-          "column": 2,
-          "line": 152,
+          "line": 153,
+          "type": "newline",
+          "value": "
+      ",
+        },
+        {
+          "column": 1,
+          "line": 154,
+          "type": "newline",
+          "value": "
+      ",
+        },
+        {
+          "column": 1,
+          "line": 155,
+          "type": "colon",
+          "value": ":",
+        },
+        {
+          "column": 2,
+          "line": 155,
           "type": "content",
           "value": "Introspect: Has unfinished task.",
         },
         {
           "column": 35,
-          "line": 152,
-          "type": "newline",
-          "value": "
-      ",
-        },
-        {
-          "column": 1,
-          "line": 153,
+          "line": 155,
+          "type": "newline",
+          "value": "
+      ",
+        },
+        {
+          "column": 1,
+          "line": 156,
           "type": "state",
           "value": "loop_tasks",
         },
         {
           "column": 11,
-          "line": 153,
+          "line": 156,
           "type": "to",
           "value": "to",
         },
         {
           "column": 14,
-          "line": 153,
+          "line": 156,
           "type": "state",
           "value": "run_task",
         },
         {
           "column": 23,
-          "line": 153,
+          "line": 156,
           "type": "colon",
           "value": ":",
         },
         {
           "column": 24,
-          "line": 153,
+          "line": 156,
           "type": "content",
           "value": "Pass the task to \`oc-agentic-executor\`. Your message format will be \`Do TASK_DETAILS\` where TASK_DETAILS is the full specification of the current active task verbatim. Wait for execution to complete. Pass the task to \`oc-agentic-reviewer\`. Your message format will be \`Based on TASK_DETAILS review the current changes as reported by EXECUTION_REVIEW\` where TASK_DETAILS is the full specification of the current active task verbatim and EXECUTION_REVIEW is the output produced by the executor. Wait for review to complete.",
         },
         {
           "column": 31,
-          "line": 159,
-          "type": "newline",
-          "value": "
-      ",
-        },
-        {
-          "column": 1,
-          "line": 160,
-          "type": "newline",
-          "value": "
-      ",
-        },
-        {
-          "column": 1,
-          "line": 161,
-          "type": "colon",
-          "value": ":",
-        },
-        {
-          "column": 2,
-          "line": 161,
+          "line": 162,
+          "type": "newline",
+          "value": "
+      ",
+        },
+        {
+          "column": 1,
+          "line": 163,
+          "type": "newline",
+          "value": "
+      ",
+        },
+        {
+          "column": 1,
+          "line": 164,
+          "type": "colon",
+          "value": ":",
+        },
+        {
+          "column": 2,
+          "line": 164,
           "type": "content",
           "value": "Introspect: Task is complete. IMPORTANT: THIS IS STRICT 100% COMPLETION. YOU ARE NOT ALLOWED TO BYPASS THIS REQUIREMENT. DOING SO WILL CAUSE SERIOUS PROGRAM CORRUPTION.",
         },
         {
           "column": 171,
-          "line": 161,
-          "type": "newline",
-          "value": "
-      ",
-        },
-        {
-          "column": 1,
-          "line": 162,
+          "line": 164,
+          "type": "newline",
+          "value": "
+      ",
+        },
+        {
+          "column": 1,
+          "line": 165,
           "type": "state",
           "value": "run_task",
         },
         {
           "column": 9,
-          "line": 162,
+          "line": 165,
           "type": "to",
           "value": "to",
         },
         {
           "column": 12,
-          "line": 162,
+          "line": 165,
           "type": "state",
           "value": "mark_task",
         },
         {
           "column": 22,
-          "line": 162,
+          "line": 165,
           "type": "colon",
           "value": ":",
         },
         {
           "column": 23,
-          "line": 162,
+          "line": 165,
           "type": "content",
           "value": "Synthesize current task specification with actual work done to produce updated task. Be precise with your editing. Call \`update_task\` to update the task as completed with new details.",
         },
         {
           "column": 71,
-          "line": 165,
-          "type": "newline",
-          "value": "
-      ",
-        },
-        {
-          "column": 1,
-          "line": 166,
-          "type": "newline",
-          "value": "
-      ",
-        },
-        {
-          "column": 1,
-          "line": 167,
-          "type": "colon",
-          "value": ":",
-        },
-        {
-          "column": 2,
-          "line": 167,
+          "line": 168,
+          "type": "newline",
+          "value": "
+      ",
+        },
+        {
+          "column": 1,
+          "line": 169,
+          "type": "newline",
+          "value": "
+      ",
+        },
+        {
+          "column": 1,
+          "line": 170,
+          "type": "colon",
+          "value": ":",
+        },
+        {
+          "column": 2,
+          "line": 170,
           "type": "content",
           "value": "Do immediately",
         },
         {
           "column": 17,
-          "line": 167,
-          "type": "newline",
-          "value": "
-      ",
-        },
-        {
-          "column": 1,
-          "line": 168,
+          "line": 170,
+          "type": "newline",
+          "value": "
+      ",
+        },
+        {
+          "column": 1,
+          "line": 171,
           "type": "state",
           "value": "mark_task",
         },
         {
           "column": 10,
-          "line": 168,
+          "line": 171,
           "type": "to",
           "value": "to",
         },
         {
           "column": 13,
-          "line": 168,
+          "line": 171,
           "type": "state",
           "value": "loop_tasks",
         },
         {
           "column": 24,
-          "line": 168,
-          "type": "newline",
-          "value": "
-      ",
-        },
-        {
-          "column": 1,
-          "line": 169,
-          "type": "newline",
-          "value": "
-      ",
-        },
-        {
-          "column": 1,
-          "line": 170,
-          "type": "colon",
-          "value": ":",
-        },
-        {
-          "column": 2,
-          "line": 170,
+          "line": 171,
+          "type": "newline",
+          "value": "
+      ",
+        },
+        {
+          "column": 1,
+          "line": 172,
+          "type": "newline",
+          "value": "
+      ",
+        },
+        {
+          "column": 1,
+          "line": 173,
+          "type": "colon",
+          "value": ":",
+        },
+        {
+          "column": 2,
+          "line": 173,
           "type": "content",
           "value": "Introspect: Task not yet successfully completed.",
         },
         {
           "column": 51,
-          "line": 170,
-          "type": "newline",
-          "value": "
-      ",
-        },
-        {
-          "column": 1,
-          "line": 171,
+          "line": 173,
+          "type": "newline",
+          "value": "
+      ",
+        },
+        {
+          "column": 1,
+          "line": 174,
           "type": "state",
           "value": "run_task",
         },
         {
           "column": 9,
-          "line": 171,
+          "line": 174,
           "type": "to",
           "value": "to",
         },
         {
           "column": 12,
-          "line": 171,
+          "line": 174,
           "type": "state",
           "value": "redefine_task",
         },
         {
           "column": 26,
-          "line": 171,
+          "line": 174,
           "type": "colon",
           "value": ":",
         },
         {
           "column": 27,
-          "line": 171,
+          "line": 174,
           "type": "content",
           "value": "Generate new sub plan that would satisfy task requirements. Format sub plan for \`update_task\` and pass ONLY THAT INPUT to \`oc-agentic-inquisitor\`. Your message format will be \`[requirements] This needs clarity how execution will be carried out. Execution on this task must be strictly deterministic [specification] THE_TASK_SPECIFICATION\`. \`THE_TASK_SPECIFICATION\` needs to have its multiple lines compressed into a single line. Perform secondary research on any questions raised. You may use \`oc-agentic-investigator\` to research about any concerns, in parallel, that deal directly with the codebase. \`oc-agentic-investigator\` should be called with the following format: \`I am uncertain about these THE_POINT. This is my current assumption THE_ASSUMPTION. Here is the CONTEXT. This is were I would begin: INVESTIGATION_ENTRY_POINT. Can you help provide factual clarity?\`. Use your enhanced contextual understanding and ability to investigate to immediately reject or accept points, synthesizing new points, or making any other adjustments to the task. Ensure that your plan remains within the constraints of the sub problems to solve. This synthesized task plan MUST contain the following: 1. It must contain all the work already done. These sub-tasks should be classified as tasks that must be evaluated and reattempted if the evaluation failed. Evaluation means ensuring that the task is actually complete. 2. It must append all the new sub-tasks that must be completed. 3. It must not drop uncompleted sub-tasks from the current main task. Those must still be enforced.",
         },
         {
           "column": 102,
-          "line": 182,
-          "type": "newline",
-          "value": "
-      ",
-        },
-        {
-          "column": 1,
-          "line": 183,
-          "type": "newline",
-          "value": "
-      ",
-        },
-        {
-          "column": 1,
-          "line": 184,
-          "type": "colon",
-          "value": ":",
-        },
-        {
-          "column": 2,
-          "line": 184,
+          "line": 185,
+          "type": "newline",
+          "value": "
+      ",
+        },
+        {
+          "column": 1,
+          "line": 186,
+          "type": "newline",
+          "value": "
+      ",
+        },
+        {
+          "column": 1,
+          "line": 187,
+          "type": "colon",
+          "value": ":",
+        },
+        {
+          "column": 2,
+          "line": 187,
           "type": "content",
           "value": "Do immediately",
         },
         {
           "column": 17,
-          "line": 184,
-          "type": "newline",
-          "value": "
-      ",
-        },
-        {
-          "column": 1,
-          "line": 185,
+          "line": 187,
+          "type": "newline",
+          "value": "
+      ",
+        },
+        {
+          "column": 1,
+          "line": 188,
           "type": "state",
           "value": "redefine_task",
-        },
-        {
-          "column": 14,
-          "line": 185,
-          "type": "to",
-          "value": "to",
-        },
-        {
-          "column": 17,
-          "line": 185,
-          "type": "state",
-          "value": "run_task",
-        },
-        {
-          "column": 26,
-          "line": 185,
-          "type": "newline",
-          "value": "
-      ",
-        },
-        {
-          "column": 1,
-          "line": 186,
-          "type": "newline",
-          "value": "
-      ",
-        },
-        {
-          "column": 1,
-          "line": 187,
-          "type": "colon",
-          "value": ":",
-        },
-        {
-          "column": 2,
-          "line": 187,
-          "type": "content",
-          "value": "Introspect: All tasks complete",
-        },
-        {
-          "column": 33,
-          "line": 187,
-          "type": "newline",
-          "value": "
-      ",
-        },
-        {
-          "column": 1,
-          "line": 188,
-          "type": "state",
-          "value": "loop_tasks",
-        },
-        {
-          "column": 11,
-          "line": 188,
-          "type": "to",
-          "value": "to",
         },
         {
           "column": 14,
           "line": 188,
+          "type": "to",
+          "value": "to",
+        },
+        {
+          "column": 17,
+          "line": 188,
+          "type": "state",
+          "value": "run_task",
+        },
+        {
+          "column": 26,
+          "line": 188,
+          "type": "newline",
+          "value": "
+      ",
+        },
+        {
+          "column": 1,
+          "line": 189,
+          "type": "newline",
+          "value": "
+      ",
+        },
+        {
+          "column": 1,
+          "line": 190,
+          "type": "colon",
+          "value": ":",
+        },
+        {
+          "column": 2,
+          "line": 190,
+          "type": "content",
+          "value": "Introspect: All tasks complete",
+        },
+        {
+          "column": 33,
+          "line": 190,
+          "type": "newline",
+          "value": "
+      ",
+        },
+        {
+          "column": 1,
+          "line": 191,
+          "type": "state",
+          "value": "loop_tasks",
+        },
+        {
+          "column": 11,
+          "line": 191,
+          "type": "to",
+          "value": "to",
+        },
+        {
+          "column": 14,
+          "line": 191,
           "type": "state",
           "value": "all_tasks_complete",
         },
         {
           "column": 33,
-          "line": 188,
+          "line": 191,
           "type": "colon",
           "value": ":",
         },
         {
           "column": 34,
-          "line": 188,
+          "line": 191,
           "type": "content",
           "value": "Call \`get_project\` to get full task details. Present reply to user",
         },
         {
           "column": 24,
-          "line": 190,
-          "type": "newline",
-          "value": "
-      ",
-        },
-        {
-          "column": 1,
-          "line": 191,
-          "type": "newline",
-          "value": "
-      ",
-        },
-        {
-          "column": 1,
-          "line": 192,
-          "type": "colon",
-          "value": ":",
-        },
-        {
-          "column": 2,
-          "line": 192,
+          "line": 193,
+          "type": "newline",
+          "value": "
+      ",
+        },
+        {
+          "column": 1,
+          "line": 194,
+          "type": "newline",
+          "value": "
+      ",
+        },
+        {
+          "column": 1,
+          "line": 195,
+          "type": "colon",
+          "value": ":",
+        },
+        {
+          "column": 2,
+          "line": 195,
           "type": "content",
           "value": "User is satisfied with output",
         },
         {
           "column": 32,
-          "line": 192,
-          "type": "newline",
-          "value": "
-      ",
-        },
-        {
-          "column": 1,
-          "line": 193,
-          "type": "state",
-          "value": "all_tasks_complete",
-        },
-        {
-          "column": 19,
-          "line": 193,
-          "type": "to",
-          "value": "to",
-        },
-        {
-          "column": 22,
-          "line": 193,
-          "type": "state",
-          "value": "initial_loaded",
-        },
-        {
-          "column": 37,
-          "line": 193,
-          "type": "newline",
-          "value": "
-      ",
-        },
-        {
-          "column": 1,
-          "line": 194,
-          "type": "newline",
-          "value": "
-      ",
-        },
-        {
-          "column": 1,
-          "line": 195,
-          "type": "colon",
-          "value": ":",
-        },
-        {
-          "column": 2,
-          "line": 195,
-          "type": "content",
-          "value": "User is unsatisfied with output",
-        },
-        {
-          "column": 34,
           "line": 195,
           "type": "newline",
           "value": "
@@ -1952,691 +1901,683 @@
           "column": 22,
           "line": 196,
           "type": "state",
+          "value": "initial_loaded",
+        },
+        {
+          "column": 37,
+          "line": 196,
+          "type": "newline",
+          "value": "
+      ",
+        },
+        {
+          "column": 1,
+          "line": 197,
+          "type": "newline",
+          "value": "
+      ",
+        },
+        {
+          "column": 1,
+          "line": 198,
+          "type": "colon",
+          "value": ":",
+        },
+        {
+          "column": 2,
+          "line": 198,
+          "type": "content",
+          "value": "User is unsatisfied with output",
+        },
+        {
+          "column": 34,
+          "line": 198,
+          "type": "newline",
+          "value": "
+      ",
+        },
+        {
+          "column": 1,
+          "line": 199,
+          "type": "state",
+          "value": "all_tasks_complete",
+        },
+        {
+          "column": 19,
+          "line": 199,
+          "type": "to",
+          "value": "to",
+        },
+        {
+          "column": 22,
+          "line": 199,
+          "type": "state",
           "value": "refine_tasks",
         },
         {
           "column": 35,
-          "line": 196,
-          "type": "newline",
-          "value": "
-      ",
-        },
-        {
-          "column": 1,
-          "line": 197,
-          "type": "newline",
-          "value": "
-      ",
-        },
-        {
-          "column": 1,
-          "line": 198,
-          "type": "newline",
-          "value": "
-      ",
-        },
-        {
-          "column": 1,
           "line": 199,
-          "type": "colon",
-          "value": ":",
-        },
-        {
-          "column": 2,
-          "line": 199,
+          "type": "newline",
+          "value": "
+      ",
+        },
+        {
+          "column": 1,
+          "line": 200,
+          "type": "newline",
+          "value": "
+      ",
+        },
+        {
+          "column": 1,
+          "line": 201,
+          "type": "newline",
+          "value": "
+      ",
+        },
+        {
+          "column": 1,
+          "line": 202,
+          "type": "colon",
+          "value": ":",
+        },
+        {
+          "column": 2,
+          "line": 202,
           "type": "content",
           "value": "Ask: Do you want to run an automated one-shot task (fully automated, no further human interaction)?",
         },
         {
           "column": 102,
-          "line": 199,
-          "type": "newline",
-          "value": "
-      ",
-        },
-        {
-          "column": 1,
-          "line": 200,
+          "line": 202,
+          "type": "newline",
+          "value": "
+      ",
+        },
+        {
+          "column": 1,
+          "line": 203,
           "type": "state",
           "value": "initial_loaded",
         },
         {
           "column": 15,
-          "line": 200,
+          "line": 203,
           "type": "to",
           "value": "to",
         },
         {
           "column": 18,
-          "line": 200,
+          "line": 203,
           "type": "state",
           "value": "automated_one_shot_define_task",
         },
         {
           "column": 49,
-          "line": 200,
+          "line": 203,
           "type": "colon",
           "value": ":",
         },
         {
           "column": 50,
-          "line": 200,
+          "line": 203,
           "type": "content",
           "value": "Ask to define the specifics of the single task. These specifics will be used to fulfill the arguments to \`create_task\` with (new="auto"). This automated flow will create a single task and fully execute it without human interaction.",
         },
         {
           "column": 96,
-          "line": 203,
-          "type": "newline",
-          "value": "
-      ",
-        },
-        {
-          "column": 1,
-          "line": 204,
-          "type": "newline",
-          "value": "
-      ",
-        },
-        {
-          "column": 1,
-          "line": 205,
-          "type": "colon",
-          "value": ":",
-        },
-        {
-          "column": 2,
-          "line": 205,
+          "line": 206,
+          "type": "newline",
+          "value": "
+      ",
+        },
+        {
+          "column": 1,
+          "line": 207,
+          "type": "newline",
+          "value": "
+      ",
+        },
+        {
+          "column": 1,
+          "line": 208,
+          "type": "colon",
+          "value": ":",
+        },
+        {
+          "column": 2,
+          "line": 208,
           "type": "content",
           "value": "Do immediately",
         },
         {
           "column": 17,
-          "line": 205,
-          "type": "newline",
-          "value": "
-      ",
-        },
-        {
-          "column": 1,
-          "line": 206,
+          "line": 208,
+          "type": "newline",
+          "value": "
+      ",
+        },
+        {
+          "column": 1,
+          "line": 209,
           "type": "state",
           "value": "automated_one_shot_define_task",
         },
         {
           "column": 31,
-          "line": 206,
+          "line": 209,
           "type": "to",
           "value": "to",
         },
         {
           "column": 34,
-          "line": 206,
+          "line": 209,
           "type": "state",
           "value": "automated_one_shot_create_task",
         },
         {
           "column": 65,
-          "line": 206,
+          "line": 209,
           "type": "colon",
           "value": ":",
         },
         {
           "column": 66,
-          "line": 206,
+          "line": 209,
           "type": "content",
           "value": "Synthesize the single-task specifics. Pass the task specifics to agent \`oc-agentic-inquisitor\`. Your message format will be \`[requirements] This needs clarity how plans will be formed during execution. Plans that derive from this must be strictly deterministic [specification] THE_TASK_SPECIFICATION\`. \`THE_TASK_SPECIFICATION\` needs to have its multiple lines compressed into a single line. THE_TASK_SPECIFICATION is the contents of the task specifics you would have passed to \`create_task\` with (new="auto"). Wait for reply from \`oc-agentic-inquisitor\`. Perform secondary research on any questions raised. You may use \`oc-agentic-investigator\` to research about any concerns, in parallel, that deal directly with the codebase. \`oc-agentic-investigator\` should be called with the following format: \`I am uncertain about these THE_POINT. This is my current assumption THE_ASSUMPTION. Here is the CONTEXT. This is were I would begin: INVESTIGATION_ENTRY_POINT. Can you help provide factual clarity?\`. Use your enhanced contextual understanding and ability to investigate to immediately reject or accept points, synthesizing new points, or making any other adjustments to the task. Present the synthesized single-task specifics. Update the task specifics based on the inquisitor reply. Pass the updated single-task specification to \`oc-agentic-inquisitor\` again using the same message format as above. Use \`oc-agentic-investigator\` as needed for codebase checks. Present final synthesized single-task specification ready for creation. Call \`create_task\` with (new="auto") with the final synthesized single-task specifics. Wait for successful reply.",
         },
         {
           "column": 29,
-          "line": 222,
-          "type": "newline",
-          "value": "
-      ",
-        },
-        {
-          "column": 1,
-          "line": 223,
-          "type": "newline",
-          "value": "
-      ",
-        },
-        {
-          "column": 1,
-          "line": 224,
-          "type": "colon",
-          "value": ":",
-        },
-        {
-          "column": 2,
-          "line": 224,
+          "line": 225,
+          "type": "newline",
+          "value": "
+      ",
+        },
+        {
+          "column": 1,
+          "line": 226,
+          "type": "newline",
+          "value": "
+      ",
+        },
+        {
+          "column": 1,
+          "line": 227,
+          "type": "colon",
+          "value": ":",
+        },
+        {
+          "column": 2,
+          "line": 227,
           "type": "content",
           "value": "Do immediately",
         },
         {
           "column": 17,
-          "line": 224,
-          "type": "newline",
-          "value": "
-      ",
-        },
-        {
-          "column": 1,
-          "line": 225,
+          "line": 227,
+          "type": "newline",
+          "value": "
+      ",
+        },
+        {
+          "column": 1,
+          "line": 228,
           "type": "state",
           "value": "automated_one_shot_create_task",
         },
         {
           "column": 31,
-          "line": 225,
+          "line": 228,
           "type": "to",
           "value": "to",
         },
         {
           "column": 34,
-          "line": 225,
+          "line": 228,
           "type": "state",
           "value": "automated_one_shot_final_check",
         },
         {
           "column": 65,
-          "line": 225,
+          "line": 228,
           "type": "colon",
           "value": ":",
         },
         {
           "column": 66,
-          "line": 225,
-          "type": "content",
-<<<<<<< HEAD
-          "value": "Call \`get_project\` to load created task and confirm it exists. Format output and pass ONLY THAT INPUT to \`oc-agentic-inquisitor\` for a final internal consistency check. Your message format will be \`[requirements] This is a single task. Every part needs to be internally coherent and logically sound. Each part must build up to a cohesive whole and no contradictions are allowed. Work done must be atomic. Planning must be exhaustive. [specification] THE_TASK_SPECIFICATION\`. \`THE_TASK_SPECIFICATION\` needs to have its multiple lines compressed into a single line. Wait for reply. Use \`oc-agentic-investigator\` as needed. Present synthesized final single-task.",
-=======
+          "line": 228,
+          "type": "content",
           "value": "Call \`get_project\` to load created task and confirm it exists. Find the newly created task in the task list. Call \`goto\` with the task_key of the newly created task to position to it. Wait for successful positioning. Format output and pass ONLY THAT INPUT to \`oc-agentic-inquisitor\` for a final internal consistency check. Your message format will be \`[requirements] This is a single task. Every part needs to be internally coherent and logically sound. Each part must build up to a cohesive whole and no contradictions are allowed. Work done must be atomic. Planning must be exhaustive. [specification] THE_TASK_SPECIFICATION\`. \`THE_TASK_SPECIFICATION\` needs to have its multiple lines compressed into a single line. Wait for reply. Use \`oc-agentic-investigator\` as needed. Present synthesized final single-task.",
->>>>>>> 40ff47ae
         },
         {
           "column": 41,
-          "line": 234,
-          "type": "newline",
-          "value": "
-      ",
-        },
-        {
-          "column": 1,
-          "line": 235,
-          "type": "newline",
-          "value": "
-      ",
-        },
-        {
-          "column": 1,
-          "line": 236,
-          "type": "colon",
-          "value": ":",
-        },
-        {
-          "column": 2,
-          "line": 236,
+          "line": 237,
+          "type": "newline",
+          "value": "
+      ",
+        },
+        {
+          "column": 1,
+          "line": 238,
+          "type": "newline",
+          "value": "
+      ",
+        },
+        {
+          "column": 1,
+          "line": 239,
+          "type": "colon",
+          "value": ":",
+        },
+        {
+          "column": 2,
+          "line": 239,
           "type": "content",
           "value": "Do immediately",
         },
         {
           "column": 17,
-          "line": 236,
-          "type": "newline",
-          "value": "
-      ",
-        },
-        {
-          "column": 1,
-          "line": 237,
+          "line": 239,
+          "type": "newline",
+          "value": "
+      ",
+        },
+        {
+          "column": 1,
+          "line": 240,
           "type": "state",
           "value": "automated_one_shot_final_check",
         },
         {
           "column": 31,
-          "line": 237,
+          "line": 240,
           "type": "to",
           "value": "to",
         },
         {
           "column": 34,
-          "line": 237,
+          "line": 240,
           "type": "state",
           "value": "automated_one_shot_execution",
         },
         {
           "column": 63,
-          "line": 237,
+          "line": 240,
           "type": "colon",
           "value": ":",
         },
         {
           "column": 64,
-          "line": 237,
+          "line": 240,
           "type": "content",
           "value": "Proceed to execution of the single task without human intervention.",
         },
         {
           "column": 70,
-          "line": 238,
-          "type": "newline",
-          "value": "
-      ",
-        },
-        {
-          "column": 1,
-          "line": 239,
-          "type": "newline",
-          "value": "
-      ",
-        },
-        {
-          "column": 1,
-          "line": 240,
-          "type": "colon",
-          "value": ":",
-        },
-        {
-          "column": 2,
-          "line": 240,
+          "line": 241,
+          "type": "newline",
+          "value": "
+      ",
+        },
+        {
+          "column": 1,
+          "line": 242,
+          "type": "newline",
+          "value": "
+      ",
+        },
+        {
+          "column": 1,
+          "line": 243,
+          "type": "colon",
+          "value": ":",
+        },
+        {
+          "column": 2,
+          "line": 243,
           "type": "content",
           "value": "Do immediately",
         },
         {
           "column": 17,
-          "line": 240,
-          "type": "newline",
-          "value": "
-      ",
-        },
-        {
-          "column": 1,
-          "line": 241,
+          "line": 243,
+          "type": "newline",
+          "value": "
+      ",
+        },
+        {
+          "column": 1,
+          "line": 244,
           "type": "state",
           "value": "automated_one_shot_execution",
         },
         {
           "column": 29,
-          "line": 241,
+          "line": 244,
           "type": "to",
           "value": "to",
         },
         {
           "column": 32,
-          "line": 241,
+          "line": 244,
           "type": "state",
           "value": "automated_one_shot_loop_tasks",
         },
         {
           "column": 62,
-          "line": 241,
+          "line": 244,
           "type": "colon",
           "value": ":",
         },
         {
           "column": 63,
-          "line": 241,
+          "line": 244,
           "type": "content",
           "value": "Extract all current task details from \`get_project\`. Verify the task is positioned correctly and ready for execution.",
         },
         {
           "column": 67,
-          "line": 243,
-          "type": "newline",
-          "value": "
-      ",
-        },
-        {
-          "column": 1,
-          "line": 244,
-          "type": "newline",
-          "value": "
-      ",
-        },
-        {
-          "column": 1,
-          "line": 245,
-          "type": "colon",
-          "value": ":",
-        },
-        {
-          "column": 2,
-          "line": 245,
+          "line": 246,
+          "type": "newline",
+          "value": "
+      ",
+        },
+        {
+          "column": 1,
+          "line": 247,
+          "type": "newline",
+          "value": "
+      ",
+        },
+        {
+          "column": 1,
+          "line": 248,
+          "type": "colon",
+          "value": ":",
+        },
+        {
+          "column": 2,
+          "line": 248,
           "type": "content",
           "value": "Introspect: Has unfinished task.",
         },
         {
           "column": 35,
-          "line": 245,
-          "type": "newline",
-          "value": "
-      ",
-        },
-        {
-          "column": 1,
-          "line": 246,
+          "line": 248,
+          "type": "newline",
+          "value": "
+      ",
+        },
+        {
+          "column": 1,
+          "line": 249,
           "type": "state",
           "value": "automated_one_shot_loop_tasks",
         },
         {
           "column": 30,
-          "line": 246,
+          "line": 249,
           "type": "to",
           "value": "to",
         },
         {
           "column": 33,
-          "line": 246,
+          "line": 249,
           "type": "state",
           "value": "automated_one_shot_run_task",
         },
         {
           "column": 61,
-          "line": 246,
+          "line": 249,
           "type": "colon",
           "value": ":",
         },
         {
           "column": 62,
-          "line": 246,
+          "line": 249,
           "type": "content",
           "value": "Pass the task to \`oc-agentic-executor\`. Your message format will be \`Do TASK_DETAILS\` where TASK_DETAILS is the full specification of the current active task verbatim. Wait for execution to complete. Pass the task and execution review to \`oc-agentic-reviewer\`. Your message format will be \`Based on TASK_DETAILS review the current changes as reported by EXECUTION_REVIEW\` where TASK_DETAILS is the full specification of the current active task verbatim and EXECUTION_REVIEW is the output produced by the executor. Wait for review to complete.",
-        },
-        {
-          "column": 31,
-          "line": 252,
-          "type": "newline",
-          "value": "
-      ",
-        },
-        {
-          "column": 1,
-          "line": 253,
-          "type": "newline",
-          "value": "
-      ",
-        },
-        {
-          "column": 1,
-          "line": 254,
-          "type": "colon",
-          "value": ":",
-        },
-        {
-          "column": 2,
-          "line": 254,
-          "type": "content",
-          "value": "Introspect: Task not yet successfully completed.",
-        },
-        {
-          "column": 51,
-          "line": 254,
-          "type": "newline",
-          "value": "
-      ",
-        },
-        {
-          "column": 1,
-          "line": 255,
-          "type": "state",
-          "value": "automated_one_shot_run_task",
-        },
-        {
-          "column": 28,
-          "line": 255,
-          "type": "to",
-          "value": "to",
         },
         {
           "column": 31,
           "line": 255,
+          "type": "newline",
+          "value": "
+      ",
+        },
+        {
+          "column": 1,
+          "line": 256,
+          "type": "newline",
+          "value": "
+      ",
+        },
+        {
+          "column": 1,
+          "line": 257,
+          "type": "colon",
+          "value": ":",
+        },
+        {
+          "column": 2,
+          "line": 257,
+          "type": "content",
+          "value": "Introspect: Task not yet successfully completed.",
+        },
+        {
+          "column": 51,
+          "line": 257,
+          "type": "newline",
+          "value": "
+      ",
+        },
+        {
+          "column": 1,
+          "line": 258,
+          "type": "state",
+          "value": "automated_one_shot_run_task",
+        },
+        {
+          "column": 28,
+          "line": 258,
+          "type": "to",
+          "value": "to",
+        },
+        {
+          "column": 31,
+          "line": 258,
           "type": "state",
           "value": "automated_one_shot_redefine_task",
         },
         {
           "column": 64,
-          "line": 255,
+          "line": 258,
           "type": "colon",
           "value": ":",
         },
         {
           "column": 65,
-          "line": 255,
-          "type": "content",
-<<<<<<< HEAD
-          "value": "Generate new sub plan that would satisfy task requirements. Format sub plan for \`update_task\` and pass ONLY THAT INPUT to \`oc-agentic-inquisitor\`. Your message format will be \`[requirements] This needs clarity how execution will be carried out. Execution on this task must be strictly deterministic [specification] THE_TASK_SPECIFICATION\`. \`THE_TASK_SPECIFICATION\` needs to have its multiple lines compressed into a single line. Perform secondary research on any questions raised. You may use \`oc-agentic-investigator\` to research about any concerns, in parallel, that deal directly with the codebase. \`oc-agentic-investigator\` should be called with the following format: \`I am uncertain about these THE_POINT. This is my current assumption THE_ASSUMPTION. Here is the CONTEXT. This is were I would begin: INVESTIGATION_ENTRY_POINT. Can you help provide factual clarity?\`. Use your enhanced contextual understanding and ability to investigate to immediately reject or accept points, synthesizing new points, or making any other adjustments to the task plan. Ensure that your plan remains within the constraints of the sub problems to solve.",
-=======
+          "line": 258,
+          "type": "content",
           "value": "Generate new sub plan that would satisfy task requirements. Format sub plan for \`update_task\` and pass ONLY THAT INPUT to \`oc-agentic-inquisitor\`. Your message format will be \`[requirements] This needs clarity how execution will be carried out. Execution on this task must be strictly deterministic [specification] THE_TASK_SPECIFICATION\`. \`THE_TASK_SPECIFICATION\` needs to have its multiple lines compressed into a single line. Perform secondary research on any questions raised. You may use \`oc-agentic-investigator\` to research about any concerns, in parallel, that deal directly with the codebase. \`oc-agentic-investigator\` should be called with the following format: \`I am uncertain about these THE_POINT. This is my current assumption THE_ASSUMPTION. Here is the CONTEXT. This is were I would begin: INVESTIGATION_ENTRY_POINT. Can you help provide factual clarity?\`. Use your enhanced contextual understanding and ability to investigate to immediately reject or accept points, synthesizing new points, or making any other adjustments to the task plan. Ensure that your plan remains within the constraints of the sub problems to solve. Call \`update_task\` with the refined task specification to update the current task. Wait for successful task update.",
->>>>>>> 40ff47ae
         },
         {
           "column": 35,
-          "line": 264,
-          "type": "newline",
-          "value": "
-      ",
-        },
-        {
-          "column": 1,
-          "line": 265,
-          "type": "newline",
-          "value": "
-      ",
-        },
-        {
-          "column": 1,
-          "line": 266,
-          "type": "colon",
-          "value": ":",
-        },
-        {
-          "column": 2,
-          "line": 266,
+          "line": 267,
+          "type": "newline",
+          "value": "
+      ",
+        },
+        {
+          "column": 1,
+          "line": 268,
+          "type": "newline",
+          "value": "
+      ",
+        },
+        {
+          "column": 1,
+          "line": 269,
+          "type": "colon",
+          "value": ":",
+        },
+        {
+          "column": 2,
+          "line": 269,
           "type": "content",
           "value": "Do immediately",
         },
         {
           "column": 17,
-          "line": 266,
-          "type": "newline",
-          "value": "
-      ",
-        },
-        {
-          "column": 1,
-          "line": 267,
+          "line": 269,
+          "type": "newline",
+          "value": "
+      ",
+        },
+        {
+          "column": 1,
+          "line": 270,
           "type": "state",
           "value": "automated_one_shot_redefine_task",
         },
         {
           "column": 33,
-          "line": 267,
+          "line": 270,
           "type": "to",
           "value": "to",
         },
         {
           "column": 36,
-          "line": 267,
+          "line": 270,
           "type": "state",
           "value": "automated_one_shot_run_task",
         },
         {
           "column": 64,
-          "line": 267,
-          "type": "newline",
-          "value": "
-      ",
-        },
-        {
-          "column": 1,
-          "line": 268,
-          "type": "newline",
-          "value": "
-      ",
-        },
-        {
-          "column": 1,
-          "line": 269,
-          "type": "colon",
-          "value": ":",
-        },
-        {
-          "column": 2,
-          "line": 269,
+          "line": 270,
+          "type": "newline",
+          "value": "
+      ",
+        },
+        {
+          "column": 1,
+          "line": 271,
+          "type": "newline",
+          "value": "
+      ",
+        },
+        {
+          "column": 1,
+          "line": 272,
+          "type": "colon",
+          "value": ":",
+        },
+        {
+          "column": 2,
+          "line": 272,
           "type": "content",
           "value": "Introspect: Task is complete. IMPORTANT: THIS IS STRICT 100% COMPLETION. YOU ARE NOT ALLOWED TO BYPASS THIS REQUIREMENT. DOING SO WILL CAUSE SERIOUS PROGRAM CORRUPTION.",
         },
         {
           "column": 171,
-          "line": 269,
-          "type": "newline",
-          "value": "
-      ",
-        },
-        {
-          "column": 1,
-          "line": 270,
+          "line": 272,
+          "type": "newline",
+          "value": "
+      ",
+        },
+        {
+          "column": 1,
+          "line": 273,
           "type": "state",
           "value": "automated_one_shot_run_task",
         },
         {
           "column": 28,
-          "line": 270,
+          "line": 273,
           "type": "to",
           "value": "to",
         },
         {
           "column": 31,
-          "line": 270,
+          "line": 273,
           "type": "state",
           "value": "automated_one_shot_all_tasks_complete",
         },
         {
           "column": 69,
-          "line": 270,
+          "line": 273,
           "type": "colon",
           "value": ":",
         },
         {
           "column": 70,
-          "line": 270,
+          "line": 273,
           "type": "content",
           "value": "Synthesize current task specification with actual work done to produce updated task. Be precise with your editing. Call \`update_task\` to update the task as completed with new details. Wait for successful task update. Call \`get_project\` to get full task details. Decide acceptability automatically using previously gathered validation results. Present completed work to human for review. Show synthesized execution summary and diffs. Provide the user with three choices: - Quick review: human inspects, provides concise feedback; system will synthesize comments and attempt automated fixes then resume automated execution. - Precise review: human will hand off to the main review chain for deeper human-driven acceptance and possible merge into the main workflow (all_tasks_complete). - Finish: accept and return to initial_loaded.",
         },
         {
           "column": 49,
-          "line": 280,
-          "type": "newline",
-          "value": "
-      ",
-        },
-        {
-          "column": 1,
-          "line": 281,
-          "type": "newline",
-          "value": "
-      ",
-        },
-        {
-          "column": 1,
-          "line": 282,
-          "type": "colon",
-          "value": ":",
-        },
-        {
-          "column": 2,
-          "line": 282,
+          "line": 283,
+          "type": "newline",
+          "value": "
+      ",
+        },
+        {
+          "column": 1,
+          "line": 284,
+          "type": "newline",
+          "value": "
+      ",
+        },
+        {
+          "column": 1,
+          "line": 285,
+          "type": "colon",
+          "value": ":",
+        },
+        {
+          "column": 2,
+          "line": 285,
           "type": "content",
           "value": "Ask: Do you want to perform a quick review?",
         },
         {
           "column": 47,
-          "line": 282,
-          "type": "newline",
-          "value": "
-      ",
-        },
-        {
-          "column": 1,
-          "line": 283,
+          "line": 285,
+          "type": "newline",
+          "value": "
+      ",
+        },
+        {
+          "column": 1,
+          "line": 286,
           "type": "state",
           "value": "automated_one_shot_all_tasks_complete",
         },
         {
           "column": 38,
-          "line": 283,
+          "line": 286,
           "type": "to",
           "value": "to",
         },
         {
           "column": 41,
-          "line": 283,
+          "line": 286,
           "type": "state",
           "value": "human_review_quick",
         },
         {
           "column": 60,
-          "line": 283,
+          "line": 286,
           "type": "colon",
           "value": ":",
         },
         {
           "column": 61,
-          "line": 283,
+          "line": 286,
           "type": "content",
           "value": "Collect human feedback. Ask the user for explicit review notes and any blockers. Wait for user input. Synthesize feedback into concrete changelist This synthesized task plan MUST contain the following: 1. It must contain all the work already done. These sub-tasks should be classified as tasks that must be evaluated and reattempted if the evaluation failed. Evaluation means ensuring that the task is actually complete. 2. It must append all the new sub-tasks that must be completed. 3. It must not drop uncompleted sub-tasks from the current main task. Those must still be enforced. This list will be used in the next task execution",
-        },
-        {
-          "column": 52,
-          "line": 290,
-          "type": "newline",
-          "value": "
-      ",
-        },
-        {
-          "column": 1,
-          "line": 291,
-          "type": "newline",
-          "value": "
-      ",
-        },
-        {
-          "column": 1,
-          "line": 292,
-          "type": "colon",
-          "value": ":",
-        },
-        {
-          "column": 2,
-          "line": 292,
-          "type": "content",
-          "value": "Do immediately",
-        },
-        {
-          "column": 17,
-          "line": 292,
-          "type": "newline",
-          "value": "
-      ",
-        },
-        {
-          "column": 1,
-          "line": 293,
-          "type": "state",
-          "value": "human_review_quick",
-        },
-        {
-          "column": 19,
-          "line": 293,
-          "type": "to",
-          "value": "to",
-        },
-        {
-          "column": 22,
-          "line": 293,
-          "type": "state",
-          "value": "automated_one_shot_loop_tasks",
         },
         {
           "column": 52,
@@ -2662,164 +2603,215 @@
           "column": 2,
           "line": 295,
           "type": "content",
+          "value": "Do immediately",
+        },
+        {
+          "column": 17,
+          "line": 295,
+          "type": "newline",
+          "value": "
+      ",
+        },
+        {
+          "column": 1,
+          "line": 296,
+          "type": "state",
+          "value": "human_review_quick",
+        },
+        {
+          "column": 19,
+          "line": 296,
+          "type": "to",
+          "value": "to",
+        },
+        {
+          "column": 22,
+          "line": 296,
+          "type": "state",
+          "value": "automated_one_shot_loop_tasks",
+        },
+        {
+          "column": 52,
+          "line": 296,
+          "type": "newline",
+          "value": "
+      ",
+        },
+        {
+          "column": 1,
+          "line": 297,
+          "type": "newline",
+          "value": "
+      ",
+        },
+        {
+          "column": 1,
+          "line": 298,
+          "type": "colon",
+          "value": ":",
+        },
+        {
+          "column": 2,
+          "line": 298,
+          "type": "content",
           "value": "Ask: Do you want to perform a detailed review?",
         },
         {
           "column": 49,
-          "line": 295,
-          "type": "newline",
-          "value": "
-      ",
-        },
-        {
-          "column": 1,
-          "line": 296,
+          "line": 298,
+          "type": "newline",
+          "value": "
+      ",
+        },
+        {
+          "column": 1,
+          "line": 299,
           "type": "state",
           "value": "automated_one_shot_all_tasks_complete",
         },
         {
           "column": 38,
-          "line": 296,
+          "line": 299,
           "type": "to",
           "value": "to",
         },
         {
           "column": 41,
-          "line": 296,
+          "line": 299,
           "type": "state",
           "value": "human_review_detailed",
         },
         {
           "column": 63,
-          "line": 296,
+          "line": 299,
           "type": "colon",
           "value": ":",
         },
         {
           "column": 64,
-          "line": 296,
+          "line": 299,
           "type": "content",
           "value": "Collect human feedback. Ask the user for explicit review notes and any blockers. Wait for user input. Synthesize feedback into concrete changelist This list will be used in the next task execution",
         },
         {
           "column": 52,
-          "line": 299,
-          "type": "newline",
-          "value": "
-      ",
-        },
-        {
-          "column": 1,
-          "line": 300,
-          "type": "newline",
-          "value": "
-      ",
-        },
-        {
-          "column": 1,
-          "line": 301,
-          "type": "colon",
-          "value": ":",
-        },
-        {
-          "column": 2,
-          "line": 301,
+          "line": 302,
+          "type": "newline",
+          "value": "
+      ",
+        },
+        {
+          "column": 1,
+          "line": 303,
+          "type": "newline",
+          "value": "
+      ",
+        },
+        {
+          "column": 1,
+          "line": 304,
+          "type": "colon",
+          "value": ":",
+        },
+        {
+          "column": 2,
+          "line": 304,
           "type": "content",
           "value": "Do immediately",
         },
         {
           "column": 17,
-          "line": 301,
-          "type": "newline",
-          "value": "
-      ",
-        },
-        {
-          "column": 1,
-          "line": 302,
+          "line": 304,
+          "type": "newline",
+          "value": "
+      ",
+        },
+        {
+          "column": 1,
+          "line": 305,
           "type": "state",
           "value": "human_review_detailed",
         },
         {
           "column": 22,
-          "line": 302,
+          "line": 305,
           "type": "to",
           "value": "to",
         },
         {
           "column": 25,
-          "line": 302,
+          "line": 305,
           "type": "state",
           "value": "run_task",
         },
         {
           "column": 34,
-          "line": 302,
-          "type": "newline",
-          "value": "
-      ",
-        },
-        {
-          "column": 1,
-          "line": 303,
-          "type": "newline",
-          "value": "
-      ",
-        },
-        {
-          "column": 1,
-          "line": 304,
-          "type": "colon",
-          "value": ":",
-        },
-        {
-          "column": 2,
-          "line": 304,
+          "line": 305,
+          "type": "newline",
+          "value": "
+      ",
+        },
+        {
+          "column": 1,
+          "line": 306,
+          "type": "newline",
+          "value": "
+      ",
+        },
+        {
+          "column": 1,
+          "line": 307,
+          "type": "colon",
+          "value": ":",
+        },
+        {
+          "column": 2,
+          "line": 307,
           "type": "content",
           "value": "Ask: Do you want to finish?",
         },
         {
           "column": 30,
-          "line": 304,
-          "type": "newline",
-          "value": "
-      ",
-        },
-        {
-          "column": 1,
-          "line": 305,
+          "line": 307,
+          "type": "newline",
+          "value": "
+      ",
+        },
+        {
+          "column": 1,
+          "line": 308,
           "type": "state",
           "value": "automated_one_shot_all_tasks_complete",
         },
         {
           "column": 38,
-          "line": 305,
+          "line": 308,
           "type": "to",
           "value": "to",
         },
         {
           "column": 41,
-          "line": 305,
+          "line": 308,
           "type": "state",
           "value": "initial_loaded",
         },
         {
           "column": 56,
-          "line": 305,
-          "type": "newline",
-          "value": "
-      ",
-        },
-        {
-          "column": 1,
-          "line": 306,
-          "type": "newline",
-          "value": "
-      ",
-        },
-        {
-          "column": 1,
-          "line": 307,
+          "line": 308,
+          "type": "newline",
+          "value": "
+      ",
+        },
+        {
+          "column": 1,
+          "line": 309,
+          "type": "newline",
+          "value": "
+      ",
+        },
+        {
+          "column": 1,
+          "line": 310,
           "type": "eof",
           "value": "",
         },
